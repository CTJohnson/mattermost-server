--- conflicted
+++ resolved
@@ -73,13 +73,8 @@
 	}))
 
 	client := NewAPIv4Client(server.URL)
-<<<<<<< HEAD
-	_, resp := client.CreatePost(post)
-	assert.Nil(t, resp.Error)
-=======
 	_, resp, err := client.CreatePost(post)
 	assert.NoError(t, err)
->>>>>>> 308a88ef
 	assert.Equal(t, http.StatusOK, resp.StatusCode)
 }
 
