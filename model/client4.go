// Copyright (c) 2015-present Mattermost, Inc. All Rights Reserved.
// See LICENSE.txt for license information.

package model

import (
	"bytes"
	"encoding/json"
	"fmt"
	"io"
	"io/ioutil"
	"mime/multipart"
	"net"
	"net/http"
	"net/url"
	"strconv"
	"strings"
)

const (
	HeaderRequestId          = "X-Request-ID"
	HeaderVersionId          = "X-Version-ID"
	HeaderClusterId          = "X-Cluster-ID"
	HeaderEtagServer         = "ETag"
	HeaderEtagClient         = "If-None-Match"
	HeaderForwarded          = "X-Forwarded-For"
	HeaderRealIp             = "X-Real-IP"
	HeaderForwardedProto     = "X-Forwarded-Proto"
	HeaderToken              = "token"
	HeaderCsrfToken          = "X-CSRF-Token"
	HeaderBearer             = "BEARER"
	HeaderAuth               = "Authorization"
	HeaderCloudToken         = "X-Cloud-Token"
	HeaderRemoteclusterToken = "X-RemoteCluster-Token"
	HeaderRemoteclusterId    = "X-RemoteCluster-Id"
	HeaderRequestedWith      = "X-Requested-With"
	HeaderRequestedWithXML   = "XMLHttpRequest"
	HeaderRange              = "Range"
	STATUS                   = "status"
	StatusOk                 = "OK"
	StatusFail               = "FAIL"
	StatusUnhealthy          = "UNHEALTHY"
	StatusRemove             = "REMOVE"

	ClientDir = "client"

	ApiUrlSuffixV1 = "/api/v1"
	ApiUrlSuffixV4 = "/api/v4"
	ApiUrlSuffix   = ApiUrlSuffixV4
)

type Response struct {
	StatusCode    int
	RequestId     string
	Etag          string
	ServerVersion string
	Header        http.Header
}

type Client4 struct {
	Url        string       // The location of the server, for example  "http://localhost:8065"
	ApiUrl     string       // The api location of the server, for example "http://localhost:8065/api/v4"
	HTTPClient *http.Client // The http client
	AuthToken  string
	AuthType   string
	HTTPHeader map[string]string // Headers to be copied over for each request

	// TrueString is the string value sent to the server for true boolean query parameters.
	trueString string

	// FalseString is the string value sent to the server for false boolean query parameters.
	falseString string
}

// SetBoolString is a helper method for overriding how true and false query string parameters are
// sent to the server.
//
// This method is only exposed for testing. It is never necessary to configure these values
// in production.
func (c *Client4) SetBoolString(value bool, valueStr string) {
	if value {
		c.trueString = valueStr
	} else {
		c.falseString = valueStr
	}
}

// boolString builds the query string parameter for boolean values.
func (c *Client4) boolString(value bool) string {
	if value && c.trueString != "" {
		return c.trueString
	} else if !value && c.falseString != "" {
		return c.falseString
	}

	if value {
		return "true"
	}
	return "false"
}

func closeBody(r *http.Response) {
	if r.Body != nil {
		_, _ = io.Copy(ioutil.Discard, r.Body)
		_ = r.Body.Close()
	}
}

func NewAPIv4Client(url string) *Client4 {
	url = strings.TrimRight(url, "/")
	return &Client4{url, url + ApiUrlSuffix, &http.Client{}, "", "", map[string]string{}, "", ""}
}

func NewAPIv4SocketClient(socketPath string) *Client4 {
	tr := &http.Transport{
		Dial: func(network, addr string) (net.Conn, error) {
			return net.Dial("unix", socketPath)
		},
	}

	client := NewAPIv4Client("http://_")
	client.HTTPClient = &http.Client{Transport: tr}

	return client
}

func BuildResponse(r *http.Response) *Response {
	if r == nil {
		return nil
	}

	return &Response{
		StatusCode:    r.StatusCode,
		RequestId:     r.Header.Get(HeaderRequestId),
		Etag:          r.Header.Get(HeaderEtagServer),
		ServerVersion: r.Header.Get(HeaderVersionId),
		Header:        r.Header,
	}
}

func (c *Client4) SetToken(token string) {
	c.AuthToken = token
	c.AuthType = HeaderBearer
}

// MockSession is deprecated in favour of SetToken
func (c *Client4) MockSession(token string) {
	c.SetToken(token)
}

func (c *Client4) SetOAuthToken(token string) {
	c.AuthToken = token
	c.AuthType = HeaderToken
}

func (c *Client4) ClearOAuthToken() {
	c.AuthToken = ""
	c.AuthType = HeaderBearer
}

func (c *Client4) usersRoute() string {
	return "/users"
}

func (c *Client4) userRoute(userId string) string {
	return fmt.Sprintf(c.usersRoute()+"/%v", userId)
}

func (c *Client4) userThreadsRoute(userID, teamID string) string {
	return c.userRoute(userID) + c.teamRoute(teamID) + "/threads"
}

func (c *Client4) userThreadRoute(userId, teamId, threadId string) string {
	return c.userThreadsRoute(userId, teamId) + "/" + threadId
}

func (c *Client4) userCategoryRoute(userID, teamID string) string {
	return c.userRoute(userID) + c.teamRoute(teamID) + "/channels/categories"
}

func (c *Client4) userAccessTokensRoute() string {
	return fmt.Sprintf(c.usersRoute() + "/tokens")
}

func (c *Client4) userAccessTokenRoute(tokenId string) string {
	return fmt.Sprintf(c.usersRoute()+"/tokens/%v", tokenId)
}

func (c *Client4) userByUsernameRoute(userName string) string {
	return fmt.Sprintf(c.usersRoute()+"/username/%v", userName)
}

func (c *Client4) userByEmailRoute(email string) string {
	return fmt.Sprintf(c.usersRoute()+"/email/%v", email)
}

func (c *Client4) botsRoute() string {
	return "/bots"
}

func (c *Client4) botRoute(botUserId string) string {
	return fmt.Sprintf("%s/%s", c.botsRoute(), botUserId)
}

func (c *Client4) teamsRoute() string {
	return "/teams"
}

func (c *Client4) teamRoute(teamId string) string {
	return fmt.Sprintf(c.teamsRoute()+"/%v", teamId)
}

func (c *Client4) teamAutoCompleteCommandsRoute(teamId string) string {
	return fmt.Sprintf(c.teamsRoute()+"/%v/commands/autocomplete", teamId)
}

func (c *Client4) teamByNameRoute(teamName string) string {
	return fmt.Sprintf(c.teamsRoute()+"/name/%v", teamName)
}

func (c *Client4) teamMemberRoute(teamId, userId string) string {
	return fmt.Sprintf(c.teamRoute(teamId)+"/members/%v", userId)
}

func (c *Client4) teamMembersRoute(teamId string) string {
	return fmt.Sprintf(c.teamRoute(teamId) + "/members")
}

func (c *Client4) teamStatsRoute(teamId string) string {
	return fmt.Sprintf(c.teamRoute(teamId) + "/stats")
}

func (c *Client4) teamImportRoute(teamId string) string {
	return fmt.Sprintf(c.teamRoute(teamId) + "/import")
}

func (c *Client4) channelsRoute() string {
	return "/channels"
}

func (c *Client4) channelsForTeamRoute(teamId string) string {
	return fmt.Sprintf(c.teamRoute(teamId) + "/channels")
}

func (c *Client4) channelRoute(channelId string) string {
	return fmt.Sprintf(c.channelsRoute()+"/%v", channelId)
}

func (c *Client4) channelByNameRoute(channelName, teamId string) string {
	return fmt.Sprintf(c.teamRoute(teamId)+"/channels/name/%v", channelName)
}

func (c *Client4) channelsForTeamForUserRoute(teamId, userId string, includeDeleted bool) string {
	route := fmt.Sprintf(c.userRoute(userId) + c.teamRoute(teamId) + "/channels")
	if includeDeleted {
		query := fmt.Sprintf("?include_deleted=%v", includeDeleted)
		return route + query
	}
	return route
}

func (c *Client4) channelByNameForTeamNameRoute(channelName, teamName string) string {
	return fmt.Sprintf(c.teamByNameRoute(teamName)+"/channels/name/%v", channelName)
}

func (c *Client4) channelMembersRoute(channelId string) string {
	return fmt.Sprintf(c.channelRoute(channelId) + "/members")
}

func (c *Client4) channelMemberRoute(channelId, userId string) string {
	return fmt.Sprintf(c.channelMembersRoute(channelId)+"/%v", userId)
}

func (c *Client4) postsRoute() string {
	return "/posts"
}

func (c *Client4) postsEphemeralRoute() string {
	return "/posts/ephemeral"
}

func (c *Client4) configRoute() string {
	return "/config"
}

func (c *Client4) licenseRoute() string {
	return "/license"
}

func (c *Client4) postRoute(postId string) string {
	return fmt.Sprintf(c.postsRoute()+"/%v", postId)
}

func (c *Client4) filesRoute() string {
	return "/files"
}

func (c *Client4) fileRoute(fileId string) string {
	return fmt.Sprintf(c.filesRoute()+"/%v", fileId)
}

func (c *Client4) uploadsRoute() string {
	return "/uploads"
}

func (c *Client4) uploadRoute(uploadId string) string {
	return fmt.Sprintf("%s/%s", c.uploadsRoute(), uploadId)
}

func (c *Client4) pluginsRoute() string {
	return "/plugins"
}

func (c *Client4) pluginRoute(pluginId string) string {
	return fmt.Sprintf(c.pluginsRoute()+"/%v", pluginId)
}

func (c *Client4) systemRoute() string {
	return "/system"
}

func (c *Client4) cloudRoute() string {
	return "/cloud"
}

func (c *Client4) testEmailRoute() string {
	return "/email/test"
}

func (c *Client4) testSiteURLRoute() string {
	return "/site_url/test"
}

func (c *Client4) testS3Route() string {
	return "/file/s3_test"
}

func (c *Client4) databaseRoute() string {
	return "/database"
}

func (c *Client4) cacheRoute() string {
	return "/caches"
}

func (c *Client4) clusterRoute() string {
	return "/cluster"
}

func (c *Client4) incomingWebhooksRoute() string {
	return "/hooks/incoming"
}

func (c *Client4) incomingWebhookRoute(hookID string) string {
	return fmt.Sprintf(c.incomingWebhooksRoute()+"/%v", hookID)
}

func (c *Client4) complianceReportsRoute() string {
	return "/compliance/reports"
}

func (c *Client4) complianceReportRoute(reportId string) string {
	return fmt.Sprintf("%s/%s", c.complianceReportsRoute(), reportId)
}

func (c *Client4) complianceReportDownloadRoute(reportId string) string {
	return fmt.Sprintf("%s/%s/download", c.complianceReportsRoute(), reportId)
}

func (c *Client4) outgoingWebhooksRoute() string {
	return "/hooks/outgoing"
}

func (c *Client4) outgoingWebhookRoute(hookID string) string {
	return fmt.Sprintf(c.outgoingWebhooksRoute()+"/%v", hookID)
}

func (c *Client4) preferencesRoute(userId string) string {
	return fmt.Sprintf(c.userRoute(userId) + "/preferences")
}

func (c *Client4) userStatusRoute(userId string) string {
	return fmt.Sprintf(c.userRoute(userId) + "/status")
}

func (c *Client4) userStatusesRoute() string {
	return fmt.Sprintf(c.usersRoute() + "/status")
}

func (c *Client4) samlRoute() string {
	return "/saml"
}

func (c *Client4) ldapRoute() string {
	return "/ldap"
}

func (c *Client4) brandRoute() string {
	return "/brand"
}

func (c *Client4) dataRetentionRoute() string {
	return "/data_retention"
}

func (c *Client4) dataRetentionPolicyRoute(policyID string) string {
	return fmt.Sprintf(c.dataRetentionRoute()+"/policies/%v", policyID)
}

func (c *Client4) elasticsearchRoute() string {
	return "/elasticsearch"
}

func (c *Client4) bleveRoute() string {
	return "/bleve"
}

func (c *Client4) commandsRoute() string {
	return "/commands"
}

func (c *Client4) commandRoute(commandId string) string {
	return fmt.Sprintf(c.commandsRoute()+"/%v", commandId)
}

func (c *Client4) commandMoveRoute(commandId string) string {
	return fmt.Sprintf(c.commandsRoute()+"/%v/move", commandId)
}

func (c *Client4) emojisRoute() string {
	return "/emoji"
}

func (c *Client4) emojiRoute(emojiId string) string {
	return fmt.Sprintf(c.emojisRoute()+"/%v", emojiId)
}

func (c *Client4) emojiByNameRoute(name string) string {
	return fmt.Sprintf(c.emojisRoute()+"/name/%v", name)
}

func (c *Client4) reactionsRoute() string {
	return "/reactions"
}

func (c *Client4) oAuthAppsRoute() string {
	return "/oauth/apps"
}

func (c *Client4) oAuthAppRoute(appId string) string {
	return fmt.Sprintf("/oauth/apps/%v", appId)
}

func (c *Client4) openGraphRoute() string {
	return "/opengraph"
}

func (c *Client4) jobsRoute() string {
	return "/jobs"
}

func (c *Client4) rolesRoute() string {
	return "/roles"
}

func (c *Client4) schemesRoute() string {
	return "/schemes"
}

func (c *Client4) schemeRoute(id string) string {
	return c.schemesRoute() + fmt.Sprintf("/%v", id)
}

func (c *Client4) analyticsRoute() string {
	return "/analytics"
}

func (c *Client4) timezonesRoute() string {
	return fmt.Sprintf(c.systemRoute() + "/timezones")
}

func (c *Client4) channelSchemeRoute(channelId string) string {
	return fmt.Sprintf(c.channelsRoute()+"/%v/scheme", channelId)
}

func (c *Client4) teamSchemeRoute(teamId string) string {
	return fmt.Sprintf(c.teamsRoute()+"/%v/scheme", teamId)
}

func (c *Client4) totalUsersStatsRoute() string {
	return fmt.Sprintf(c.usersRoute() + "/stats")
}

func (c *Client4) redirectLocationRoute() string {
	return "/redirect_location"
}

func (c *Client4) serverBusyRoute() string {
	return "/server_busy"
}

func (c *Client4) userTermsOfServiceRoute(userId string) string {
	return c.userRoute(userId) + "/terms_of_service"
}

func (c *Client4) termsOfServiceRoute() string {
	return "/terms_of_service"
}

func (c *Client4) groupsRoute() string {
	return "/groups"
}

func (c *Client4) publishUserTypingRoute(userId string) string {
	return c.userRoute(userId) + "/typing"
}

func (c *Client4) groupRoute(groupID string) string {
	return fmt.Sprintf("%s/%s", c.groupsRoute(), groupID)
}

func (c *Client4) groupSyncableRoute(groupID, syncableID string, syncableType GroupSyncableType) string {
	return fmt.Sprintf("%s/%ss/%s", c.groupRoute(groupID), strings.ToLower(syncableType.String()), syncableID)
}

func (c *Client4) groupSyncablesRoute(groupID string, syncableType GroupSyncableType) string {
	return fmt.Sprintf("%s/%ss", c.groupRoute(groupID), strings.ToLower(syncableType.String()))
}

func (c *Client4) importsRoute() string {
	return "/imports"
}

func (c *Client4) exportsRoute() string {
	return "/exports"
}

func (c *Client4) exportRoute(name string) string {
	return fmt.Sprintf(c.exportsRoute()+"/%v", name)
}

func (c *Client4) sharedChannelsRoute() string {
	return "/sharedchannels"
}

func (c *Client4) permissionsRoute() string {
	return "/permissions"
}

func (c *Client4) DoApiGet(url string, etag string) (*http.Response, error) {
	return c.DoApiRequest(http.MethodGet, c.ApiUrl+url, "", etag)
}

func (c *Client4) DoApiPost(url string, data string) (*http.Response, error) {
	return c.DoApiRequest(http.MethodPost, c.ApiUrl+url, data, "")
}

func (c *Client4) doApiDeleteBytes(url string, data []byte) (*http.Response, error) {
	return c.doApiRequestBytes(http.MethodDelete, c.ApiUrl+url, data, "")
}

func (c *Client4) doApiPatchBytes(url string, data []byte) (*http.Response, error) {
	return c.doApiRequestBytes(http.MethodPatch, c.ApiUrl+url, data, "")
}

func (c *Client4) doApiPostBytes(url string, data []byte) (*http.Response, error) {
	return c.doApiRequestBytes(http.MethodPost, c.ApiUrl+url, data, "")
}

func (c *Client4) DoApiPut(url string, data string) (*http.Response, error) {
	return c.DoApiRequest(http.MethodPut, c.ApiUrl+url, data, "")
}

func (c *Client4) doApiPutBytes(url string, data []byte) (*http.Response, error) {
	return c.doApiRequestBytes(http.MethodPut, c.ApiUrl+url, data, "")
}

func (c *Client4) DoApiDelete(url string) (*http.Response, error) {
	return c.DoApiRequest(http.MethodDelete, c.ApiUrl+url, "", "")
}

func (c *Client4) DoApiRequest(method, url, data, etag string) (*http.Response, error) {
	return c.doApiRequestReader(method, url, strings.NewReader(data), map[string]string{HeaderEtagClient: etag})
}

func (c *Client4) DoApiRequestWithHeaders(method, url, data string, headers map[string]string) (*http.Response, error) {
	return c.doApiRequestReader(method, url, strings.NewReader(data), headers)
}

func (c *Client4) doApiRequestBytes(method, url string, data []byte, etag string) (*http.Response, error) {
	return c.doApiRequestReader(method, url, bytes.NewReader(data), map[string]string{HeaderEtagClient: etag})
}

func (c *Client4) doApiRequestReader(method, url string, data io.Reader, headers map[string]string) (*http.Response, error) {
	rq, err := http.NewRequest(method, url, data)
	if err != nil {
		return nil, err
	}

	for k, v := range headers {
		rq.Header.Set(k, v)
	}

	if c.AuthToken != "" {
		rq.Header.Set(HeaderAuth, c.AuthType+" "+c.AuthToken)
	}

	if c.HTTPHeader != nil && len(c.HTTPHeader) > 0 {
		for k, v := range c.HTTPHeader {
			rq.Header.Set(k, v)
		}
	}

	rp, err := c.HTTPClient.Do(rq)
	if err != nil {
		return rp, err
	}

	if rp.StatusCode == 304 {
		return rp, nil
	}

	if rp.StatusCode >= 300 {
		defer closeBody(rp)
		return rp, AppErrorFromJson(rp.Body)
	}

	return rp, nil
}

func (c *Client4) DoUploadFile(url string, data []byte, contentType string) (*FileUploadResponse, *Response, error) {
	return c.doUploadFile(url, bytes.NewReader(data), contentType, 0)
}

func (c *Client4) doUploadFile(url string, body io.Reader, contentType string, contentLength int64) (*FileUploadResponse, *Response, error) {
	rq, err := http.NewRequest("POST", c.ApiUrl+url, body)
	if err != nil {
		return nil, nil, err
	}
	if contentLength != 0 {
		rq.ContentLength = contentLength
	}
	rq.Header.Set("Content-Type", contentType)

	if c.AuthToken != "" {
		rq.Header.Set(HeaderAuth, c.AuthType+" "+c.AuthToken)
	}

	rp, err := c.HTTPClient.Do(rq)
	if err != nil {
		return nil, BuildResponse(rp), err
	}
	defer closeBody(rp)

	if rp.StatusCode >= 300 {
		return nil, BuildResponse(rp), AppErrorFromJson(rp.Body)
	}

	return FileUploadResponseFromJson(rp.Body), BuildResponse(rp), nil
}

func (c *Client4) DoEmojiUploadFile(url string, data []byte, contentType string) (*Emoji, *Response, error) {
	rq, err := http.NewRequest("POST", c.ApiUrl+url, bytes.NewReader(data))
	if err != nil {
		return nil, nil, err
	}
	rq.Header.Set("Content-Type", contentType)

	if c.AuthToken != "" {
		rq.Header.Set(HeaderAuth, c.AuthType+" "+c.AuthToken)
	}

	rp, err := c.HTTPClient.Do(rq)
	if err != nil {
		return nil, BuildResponse(rp), err
	}
	defer closeBody(rp)

	if rp.StatusCode >= 300 {
		return nil, BuildResponse(rp), AppErrorFromJson(rp.Body)
	}

	return EmojiFromJson(rp.Body), BuildResponse(rp), nil
}

func (c *Client4) DoUploadImportTeam(url string, data []byte, contentType string) (map[string]string, *Response, error) {
	rq, err := http.NewRequest("POST", c.ApiUrl+url, bytes.NewReader(data))
	if err != nil {
		return nil, nil, err
	}
	rq.Header.Set("Content-Type", contentType)

	if c.AuthToken != "" {
		rq.Header.Set(HeaderAuth, c.AuthType+" "+c.AuthToken)
	}

	rp, err := c.HTTPClient.Do(rq)
	if err != nil {
		return nil, BuildResponse(rp), err
	}
	defer closeBody(rp)

	if rp.StatusCode >= 300 {
		return nil, BuildResponse(rp), AppErrorFromJson(rp.Body)
	}

	return MapFromJson(rp.Body), BuildResponse(rp), nil
}

// Authentication Section

// LoginById authenticates a user by user id and password.
func (c *Client4) LoginById(id string, password string) (*User, *Response, error) {
	m := make(map[string]string)
	m["id"] = id
	m["password"] = password
	return c.login(m)
}

// Login authenticates a user by login id, which can be username, email or some sort
// of SSO identifier based on server configuration, and a password.
func (c *Client4) Login(loginId string, password string) (*User, *Response, error) {
	m := make(map[string]string)
	m["login_id"] = loginId
	m["password"] = password
	return c.login(m)
}

// LoginByLdap authenticates a user by LDAP id and password.
func (c *Client4) LoginByLdap(loginId string, password string) (*User, *Response, error) {
	m := make(map[string]string)
	m["login_id"] = loginId
	m["password"] = password
	m["ldap_only"] = c.boolString(true)
	return c.login(m)
}

// LoginWithDevice authenticates a user by login id (username, email or some sort
// of SSO identifier based on configuration), password and attaches a device id to
// the session.
func (c *Client4) LoginWithDevice(loginId string, password string, deviceId string) (*User, *Response, error) {
	m := make(map[string]string)
	m["login_id"] = loginId
	m["password"] = password
	m["device_id"] = deviceId
	return c.login(m)
}

// LoginWithMFA logs a user in with a MFA token
func (c *Client4) LoginWithMFA(loginId, password, mfaToken string) (*User, *Response, error) {
	m := make(map[string]string)
	m["login_id"] = loginId
	m["password"] = password
	m["token"] = mfaToken
	return c.login(m)
}

func (c *Client4) login(m map[string]string) (*User, *Response, error) {
	r, err := c.DoApiPost("/users/login", MapToJson(m))
	if err != nil {
		return nil, BuildResponse(r), err
	}
	defer closeBody(r)
	c.AuthToken = r.Header.Get(HeaderToken)
	c.AuthType = HeaderBearer
	return UserFromJson(r.Body), BuildResponse(r), nil
}

// Logout terminates the current user's session.
func (c *Client4) Logout() (*Response, error) {
	r, err := c.DoApiPost("/users/logout", "")
	if err != nil {
		return BuildResponse(r), err
	}
	defer closeBody(r)
	c.AuthToken = ""
	c.AuthType = HeaderBearer
	return BuildResponse(r), nil
}

// SwitchAccountType changes a user's login type from one type to another.
func (c *Client4) SwitchAccountType(switchRequest *SwitchRequest) (string, *Response, error) {
	buf, err := json.Marshal(switchRequest)
	if err != nil {
		return "", BuildResponse(nil), NewAppError("SwitchAccountType", "api.marshal_error", nil, err.Error(), http.StatusInternalServerError)
	}
	r, err := c.doApiPostBytes(c.usersRoute()+"/login/switch", buf)
	if err != nil {
		return "", BuildResponse(r), err
	}
	defer closeBody(r)
	return MapFromJson(r.Body)["follow_link"], BuildResponse(r), nil
}

// User Section

// CreateUser creates a user in the system based on the provided user struct.
func (c *Client4) CreateUser(user *User) (*User, *Response, error) {
	r, err := c.DoApiPost(c.usersRoute(), user.ToJson())
	if err != nil {
		return nil, BuildResponse(r), err
	}
	defer closeBody(r)
	return UserFromJson(r.Body), BuildResponse(r), nil
}

// CreateUserWithToken creates a user in the system based on the provided tokenId.
func (c *Client4) CreateUserWithToken(user *User, tokenId string) (*User, *Response, error) {
	if tokenId == "" {
		return nil, nil, NewAppError("MissingHashOrData", "api.user.create_user.missing_token.app_error", nil, "", http.StatusBadRequest)
	}

	query := fmt.Sprintf("?t=%v", tokenId)
	buf, err := json.Marshal(user)
	if err != nil {
		return nil, nil, NewAppError("CreateUserWithToken", "api.marshal_error", nil, err.Error(), http.StatusInternalServerError)
	}
	r, err := c.doApiPostBytes(c.usersRoute()+query, buf)
	if err != nil {
		return nil, BuildResponse(r), err
	}
	defer closeBody(r)

	return UserFromJson(r.Body), BuildResponse(r), nil
}

// CreateUserWithInviteId creates a user in the system based on the provided invited id.
func (c *Client4) CreateUserWithInviteId(user *User, inviteId string) (*User, *Response, error) {
	if inviteId == "" {
		return nil, nil, NewAppError("MissingInviteId", "api.user.create_user.missing_invite_id.app_error", nil, "", http.StatusBadRequest)
	}

	query := fmt.Sprintf("?iid=%v", url.QueryEscape(inviteId))
	buf, err := json.Marshal(user)
	if err != nil {
		return nil, nil, NewAppError("CreateUserWithInviteId", "api.marshal_error", nil, err.Error(), http.StatusInternalServerError)
	}
	r, err := c.doApiPostBytes(c.usersRoute()+query, buf)
	if err != nil {
		return nil, BuildResponse(r), err
	}
	defer closeBody(r)

	return UserFromJson(r.Body), BuildResponse(r), nil
}

// GetMe returns the logged in user.
func (c *Client4) GetMe(etag string) (*User, *Response, error) {
	r, err := c.DoApiGet(c.userRoute(Me), etag)
	if err != nil {
		return nil, BuildResponse(r), err
	}
	defer closeBody(r)
	return UserFromJson(r.Body), BuildResponse(r), nil
}

// GetUser returns a user based on the provided user id string.
func (c *Client4) GetUser(userId, etag string) (*User, *Response, error) {
	r, err := c.DoApiGet(c.userRoute(userId), etag)
	if err != nil {
		return nil, BuildResponse(r), err
	}
	defer closeBody(r)
	return UserFromJson(r.Body), BuildResponse(r), nil
}

// GetUserByUsername returns a user based on the provided user name string.
func (c *Client4) GetUserByUsername(userName, etag string) (*User, *Response, error) {
	r, err := c.DoApiGet(c.userByUsernameRoute(userName), etag)
	if err != nil {
		return nil, BuildResponse(r), err
	}
	defer closeBody(r)
	return UserFromJson(r.Body), BuildResponse(r), nil
}

// GetUserByEmail returns a user based on the provided user email string.
func (c *Client4) GetUserByEmail(email, etag string) (*User, *Response, error) {
	r, err := c.DoApiGet(c.userByEmailRoute(email), etag)
	if err != nil {
		return nil, BuildResponse(r), err
	}
	defer closeBody(r)
	return UserFromJson(r.Body), BuildResponse(r), nil
}

// AutocompleteUsersInTeam returns the users on a team based on search term.
func (c *Client4) AutocompleteUsersInTeam(teamId string, username string, limit int, etag string) (*UserAutocomplete, *Response, error) {
	query := fmt.Sprintf("?in_team=%v&name=%v&limit=%d", teamId, username, limit)
	r, err := c.DoApiGet(c.usersRoute()+"/autocomplete"+query, etag)
	if err != nil {
		return nil, BuildResponse(r), err
	}
	defer closeBody(r)
	return UserAutocompleteFromJson(r.Body), BuildResponse(r), nil
}

// AutocompleteUsersInChannel returns the users in a channel based on search term.
func (c *Client4) AutocompleteUsersInChannel(teamId string, channelId string, username string, limit int, etag string) (*UserAutocomplete, *Response, error) {
	query := fmt.Sprintf("?in_team=%v&in_channel=%v&name=%v&limit=%d", teamId, channelId, username, limit)
	r, err := c.DoApiGet(c.usersRoute()+"/autocomplete"+query, etag)
	if err != nil {
		return nil, BuildResponse(r), err
	}
	defer closeBody(r)
	return UserAutocompleteFromJson(r.Body), BuildResponse(r), nil
}

// AutocompleteUsers returns the users in the system based on search term.
func (c *Client4) AutocompleteUsers(username string, limit int, etag string) (*UserAutocomplete, *Response, error) {
	query := fmt.Sprintf("?name=%v&limit=%d", username, limit)
	r, err := c.DoApiGet(c.usersRoute()+"/autocomplete"+query, etag)
	if err != nil {
		return nil, BuildResponse(r), err
	}
	defer closeBody(r)
	return UserAutocompleteFromJson(r.Body), BuildResponse(r), nil
}

// GetDefaultProfileImage gets the default user's profile image. Must be logged in.
func (c *Client4) GetDefaultProfileImage(userId string) ([]byte, *Response, error) {
	r, err := c.DoApiGet(c.userRoute(userId)+"/image/default", "")
	if err != nil {
		return nil, BuildResponse(r), err
	}
	defer closeBody(r)

	data, err := ioutil.ReadAll(r.Body)
	if err != nil {
		return nil, BuildResponse(r), NewAppError("GetDefaultProfileImage", "model.client.read_file.app_error", nil, err.Error(), r.StatusCode)
	}

	return data, BuildResponse(r), nil
}

// GetProfileImage gets user's profile image. Must be logged in.
func (c *Client4) GetProfileImage(userId, etag string) ([]byte, *Response, error) {
	r, err := c.DoApiGet(c.userRoute(userId)+"/image", etag)
	if err != nil {
		return nil, BuildResponse(r), err
	}
	defer closeBody(r)

	data, err := ioutil.ReadAll(r.Body)
	if err != nil {
		return nil, BuildResponse(r), NewAppError("GetProfileImage", "model.client.read_file.app_error", nil, err.Error(), r.StatusCode)
	}
	return data, BuildResponse(r), nil
}

// GetUsers returns a page of users on the system. Page counting starts at 0.
func (c *Client4) GetUsers(page int, perPage int, etag string) ([]*User, *Response, error) {
	query := fmt.Sprintf("?page=%v&per_page=%v", page, perPage)
	r, err := c.DoApiGet(c.usersRoute()+query, etag)
	if err != nil {
		return nil, BuildResponse(r), err
	}
	defer closeBody(r)
	return UserListFromJson(r.Body), BuildResponse(r), nil
}

// GetUsersInTeam returns a page of users on a team. Page counting starts at 0.
func (c *Client4) GetUsersInTeam(teamId string, page int, perPage int, etag string) ([]*User, *Response, error) {
	query := fmt.Sprintf("?in_team=%v&page=%v&per_page=%v", teamId, page, perPage)
	r, err := c.DoApiGet(c.usersRoute()+query, etag)
	if err != nil {
		return nil, BuildResponse(r), err
	}
	defer closeBody(r)
	return UserListFromJson(r.Body), BuildResponse(r), nil
}

// GetNewUsersInTeam returns a page of users on a team. Page counting starts at 0.
func (c *Client4) GetNewUsersInTeam(teamId string, page int, perPage int, etag string) ([]*User, *Response, error) {
	query := fmt.Sprintf("?sort=create_at&in_team=%v&page=%v&per_page=%v", teamId, page, perPage)
	r, err := c.DoApiGet(c.usersRoute()+query, etag)
	if err != nil {
		return nil, BuildResponse(r), err
	}
	defer closeBody(r)
	return UserListFromJson(r.Body), BuildResponse(r), nil
}

// GetRecentlyActiveUsersInTeam returns a page of users on a team. Page counting starts at 0.
func (c *Client4) GetRecentlyActiveUsersInTeam(teamId string, page int, perPage int, etag string) ([]*User, *Response, error) {
	query := fmt.Sprintf("?sort=last_activity_at&in_team=%v&page=%v&per_page=%v", teamId, page, perPage)
	r, err := c.DoApiGet(c.usersRoute()+query, etag)
	if err != nil {
		return nil, BuildResponse(r), err
	}
	defer closeBody(r)
	return UserListFromJson(r.Body), BuildResponse(r), nil
}

// GetActiveUsersInTeam returns a page of users on a team. Page counting starts at 0.
func (c *Client4) GetActiveUsersInTeam(teamId string, page int, perPage int, etag string) ([]*User, *Response, error) {
	query := fmt.Sprintf("?active=true&in_team=%v&page=%v&per_page=%v", teamId, page, perPage)
	r, err := c.DoApiGet(c.usersRoute()+query, etag)
	if err != nil {
		return nil, BuildResponse(r), err
	}
	defer closeBody(r)
	return UserListFromJson(r.Body), BuildResponse(r), nil
}

// GetUsersNotInTeam returns a page of users who are not in a team. Page counting starts at 0.
func (c *Client4) GetUsersNotInTeam(teamId string, page int, perPage int, etag string) ([]*User, *Response, error) {
	query := fmt.Sprintf("?not_in_team=%v&page=%v&per_page=%v", teamId, page, perPage)
	r, err := c.DoApiGet(c.usersRoute()+query, etag)
	if err != nil {
		return nil, BuildResponse(r), err
	}
	defer closeBody(r)
	return UserListFromJson(r.Body), BuildResponse(r), nil
}

// GetUsersInChannel returns a page of users in a channel. Page counting starts at 0.
func (c *Client4) GetUsersInChannel(channelId string, page int, perPage int, etag string) ([]*User, *Response, error) {
	query := fmt.Sprintf("?in_channel=%v&page=%v&per_page=%v", channelId, page, perPage)
	r, err := c.DoApiGet(c.usersRoute()+query, etag)
	if err != nil {
		return nil, BuildResponse(r), err
	}
	defer closeBody(r)
	return UserListFromJson(r.Body), BuildResponse(r), nil
}

// GetUsersInChannelByStatus returns a page of users in a channel. Page counting starts at 0. Sorted by Status
func (c *Client4) GetUsersInChannelByStatus(channelId string, page int, perPage int, etag string) ([]*User, *Response, error) {
	query := fmt.Sprintf("?in_channel=%v&page=%v&per_page=%v&sort=status", channelId, page, perPage)
	r, err := c.DoApiGet(c.usersRoute()+query, etag)
	if err != nil {
		return nil, BuildResponse(r), err
	}
	defer closeBody(r)
	return UserListFromJson(r.Body), BuildResponse(r), nil
}

// GetUsersNotInChannel returns a page of users not in a channel. Page counting starts at 0.
func (c *Client4) GetUsersNotInChannel(teamId, channelId string, page int, perPage int, etag string) ([]*User, *Response, error) {
	query := fmt.Sprintf("?in_team=%v&not_in_channel=%v&page=%v&per_page=%v", teamId, channelId, page, perPage)
	r, err := c.DoApiGet(c.usersRoute()+query, etag)
	if err != nil {
		return nil, BuildResponse(r), err
	}
	defer closeBody(r)
	return UserListFromJson(r.Body), BuildResponse(r), nil
}

// GetUsersWithoutTeam returns a page of users on the system that aren't on any teams. Page counting starts at 0.
func (c *Client4) GetUsersWithoutTeam(page int, perPage int, etag string) ([]*User, *Response, error) {
	query := fmt.Sprintf("?without_team=1&page=%v&per_page=%v", page, perPage)
	r, err := c.DoApiGet(c.usersRoute()+query, etag)
	if err != nil {
		return nil, BuildResponse(r), err
	}
	defer closeBody(r)
	return UserListFromJson(r.Body), BuildResponse(r), nil
}

// GetUsersInGroup returns a page of users in a group. Page counting starts at 0.
func (c *Client4) GetUsersInGroup(groupID string, page int, perPage int, etag string) ([]*User, *Response, error) {
	query := fmt.Sprintf("?in_group=%v&page=%v&per_page=%v", groupID, page, perPage)
	r, err := c.DoApiGet(c.usersRoute()+query, etag)
	if err != nil {
		return nil, BuildResponse(r), err
	}
	defer closeBody(r)
	return UserListFromJson(r.Body), BuildResponse(r), nil
}

// GetUsersByIds returns a list of users based on the provided user ids.
func (c *Client4) GetUsersByIds(userIds []string) ([]*User, *Response, error) {
	r, err := c.DoApiPost(c.usersRoute()+"/ids", ArrayToJson(userIds))
	if err != nil {
		return nil, BuildResponse(r), err
	}
	defer closeBody(r)
	return UserListFromJson(r.Body), BuildResponse(r), nil
}

// GetUsersByIds returns a list of users based on the provided user ids.
func (c *Client4) GetUsersByIdsWithOptions(userIds []string, options *UserGetByIdsOptions) ([]*User, *Response, error) {
	v := url.Values{}
	if options.Since != 0 {
		v.Set("since", fmt.Sprintf("%d", options.Since))
	}

	url := c.usersRoute() + "/ids"
	if len(v) > 0 {
		url += "?" + v.Encode()
	}

	r, err := c.DoApiPost(url, ArrayToJson(userIds))
	if err != nil {
		return nil, BuildResponse(r), err
	}
	defer closeBody(r)
	return UserListFromJson(r.Body), BuildResponse(r), nil
}

// GetUsersByUsernames returns a list of users based on the provided usernames.
func (c *Client4) GetUsersByUsernames(usernames []string) ([]*User, *Response, error) {
	r, err := c.DoApiPost(c.usersRoute()+"/usernames", ArrayToJson(usernames))
	if err != nil {
		return nil, BuildResponse(r), err
	}
	defer closeBody(r)
	return UserListFromJson(r.Body), BuildResponse(r), nil
}

// GetUsersByGroupChannelIds returns a map with channel ids as keys
// and a list of users as values based on the provided user ids.
func (c *Client4) GetUsersByGroupChannelIds(groupChannelIds []string) (map[string][]*User, *Response, error) {
	r, err := c.DoApiPost(c.usersRoute()+"/group_channels", ArrayToJson(groupChannelIds))
	if err != nil {
		return nil, BuildResponse(r), err
	}
	defer closeBody(r)

	usersByChannelId := map[string][]*User{}
	json.NewDecoder(r.Body).Decode(&usersByChannelId)
	return usersByChannelId, BuildResponse(r), nil
}

// SearchUsers returns a list of users based on some search criteria.
func (c *Client4) SearchUsers(search *UserSearch) ([]*User, *Response, error) {
	buf, err := json.Marshal(search)
	if err != nil {
		return nil, nil, NewAppError("SearchUsers", "api.marshal_error", nil, err.Error(), http.StatusInternalServerError)
	}
	r, err := c.doApiPostBytes(c.usersRoute()+"/search", buf)
	if err != nil {
		return nil, BuildResponse(r), err
	}
	defer closeBody(r)
	return UserListFromJson(r.Body), BuildResponse(r), nil
}

// UpdateUser updates a user in the system based on the provided user struct.
func (c *Client4) UpdateUser(user *User) (*User, *Response, error) {
	buf, err := json.Marshal(user)
	if err != nil {
		return nil, nil, NewAppError("UpdateUser", "api.marshal_error", nil, err.Error(), http.StatusInternalServerError)
	}
	r, err := c.doApiPutBytes(c.userRoute(user.Id), buf)
	if err != nil {
		return nil, BuildResponse(r), err
	}
	defer closeBody(r)
	return UserFromJson(r.Body), BuildResponse(r), nil
}

// PatchUser partially updates a user in the system. Any missing fields are not updated.
func (c *Client4) PatchUser(userId string, patch *UserPatch) (*User, *Response, error) {
	buf, err := json.Marshal(patch)
	if err != nil {
		return nil, nil, NewAppError("PatchUser", "api.marshal_error", nil, err.Error(), http.StatusInternalServerError)
	}
	r, err := c.doApiPutBytes(c.userRoute(userId)+"/patch", buf)
	if err != nil {
		return nil, BuildResponse(r), err
	}
	defer closeBody(r)
	return UserFromJson(r.Body), BuildResponse(r), nil
}

// UpdateUserAuth updates a user AuthData (uthData, authService and password) in the system.
func (c *Client4) UpdateUserAuth(userId string, userAuth *UserAuth) (*UserAuth, *Response, error) {
	buf, err := json.Marshal(userAuth)
	if err != nil {
		return nil, nil, NewAppError("UpdateUserAuth", "api.marshal_error", nil, err.Error(), http.StatusInternalServerError)
	}
	r, err := c.doApiPutBytes(c.userRoute(userId)+"/auth", buf)
	if err != nil {
		return nil, BuildResponse(r), err
	}
	defer closeBody(r)
	return UserAuthFromJson(r.Body), BuildResponse(r), nil
}

// UpdateUserMfa activates multi-factor authentication for a user if activate
// is true and a valid code is provided. If activate is false, then code is not
// required and multi-factor authentication is disabled for the user.
func (c *Client4) UpdateUserMfa(userId, code string, activate bool) (*Response, error) {
	requestBody := make(map[string]interface{})
	requestBody["activate"] = activate
	requestBody["code"] = code

	r, err := c.DoApiPut(c.userRoute(userId)+"/mfa", StringInterfaceToJson(requestBody))
	if err != nil {
		return BuildResponse(r), err
	}
	defer closeBody(r)
<<<<<<< HEAD
	return CheckStatusOK(r), BuildResponse(r)
=======
	return BuildResponse(r), nil
>>>>>>> cbba2f1c
}

// GenerateMfaSecret will generate a new MFA secret for a user and return it as a string and
// as a base64 encoded image QR code.
func (c *Client4) GenerateMfaSecret(userId string) (*MfaSecret, *Response, error) {
	r, err := c.DoApiPost(c.userRoute(userId)+"/mfa/generate", "")
	if err != nil {
		return nil, BuildResponse(r), err
	}
	defer closeBody(r)
	return MfaSecretFromJson(r.Body), BuildResponse(r), nil
}

// UpdateUserPassword updates a user's password. Must be logged in as the user or be a system administrator.
func (c *Client4) UpdateUserPassword(userId, currentPassword, newPassword string) (*Response, error) {
	requestBody := map[string]string{"current_password": currentPassword, "new_password": newPassword}
	r, err := c.DoApiPut(c.userRoute(userId)+"/password", MapToJson(requestBody))
	if err != nil {
		return BuildResponse(r), err
	}
	defer closeBody(r)
	return BuildResponse(r), nil
}

// UpdateUserHashedPassword updates a user's password with an already-hashed password. Must be a system administrator.
func (c *Client4) UpdateUserHashedPassword(userId, newHashedPassword string) (*Response, error) {
	requestBody := map[string]string{"already_hashed": "true", "new_password": newHashedPassword}
	r, err := c.DoApiPut(c.userRoute(userId)+"/password", MapToJson(requestBody))
	if err != nil {
		return BuildResponse(r), err
	}
	defer closeBody(r)
	return BuildResponse(r), nil
}

// PromoteGuestToUser convert a guest into a regular user
func (c *Client4) PromoteGuestToUser(guestId string) (*Response, error) {
	r, err := c.DoApiPost(c.userRoute(guestId)+"/promote", "")
	if err != nil {
		return BuildResponse(r), err
	}
	defer closeBody(r)
	return BuildResponse(r), nil
}

// DemoteUserToGuest convert a regular user into a guest
func (c *Client4) DemoteUserToGuest(guestId string) (*Response, error) {
	r, err := c.DoApiPost(c.userRoute(guestId)+"/demote", "")
	if err != nil {
		return BuildResponse(r), err
	}
	defer closeBody(r)
	return BuildResponse(r), nil
}

// UpdateUserRoles updates a user's roles in the system. A user can have "system_user" and "system_admin" roles.
func (c *Client4) UpdateUserRoles(userId, roles string) (*Response, error) {
	requestBody := map[string]string{"roles": roles}
	r, err := c.DoApiPut(c.userRoute(userId)+"/roles", MapToJson(requestBody))
	if err != nil {
		return BuildResponse(r), err
	}
	defer closeBody(r)
	return BuildResponse(r), nil
}

// UpdateUserActive updates status of a user whether active or not.
func (c *Client4) UpdateUserActive(userId string, active bool) (*Response, error) {
	requestBody := make(map[string]interface{})
	requestBody["active"] = active
	r, err := c.DoApiPut(c.userRoute(userId)+"/active", StringInterfaceToJson(requestBody))
	if err != nil {
		return BuildResponse(r), err
	}
	defer closeBody(r)

	return BuildResponse(r), nil
}

// DeleteUser deactivates a user in the system based on the provided user id string.
func (c *Client4) DeleteUser(userId string) (*Response, error) {
	r, err := c.DoApiDelete(c.userRoute(userId))
	if err != nil {
		return BuildResponse(r), err
	}
	defer closeBody(r)
	return BuildResponse(r), nil
}

// PermanentDeleteUser deletes a user in the system based on the provided user id string.
func (c *Client4) PermanentDeleteUser(userId string) (*Response, error) {
	r, err := c.DoApiDelete(c.userRoute(userId) + "?permanent=" + c.boolString(true))
	if err != nil {
		return BuildResponse(r), err
	}
	defer closeBody(r)
	return BuildResponse(r), nil
}

// ConvertUserToBot converts a user to a bot user.
func (c *Client4) ConvertUserToBot(userId string) (*Bot, *Response, error) {
	r, err := c.DoApiPost(c.userRoute(userId)+"/convert_to_bot", "")
	if err != nil {
		return nil, BuildResponse(r), err
	}
	defer closeBody(r)
	var bot *Bot
	err = json.NewDecoder(r.Body).Decode(&bot)
	if err != nil {
		return nil, BuildResponse(r), NewAppError("ConvertUserToBot", "api.marshal_error", nil, err.Error(), http.StatusInternalServerError)
	}
	return bot, BuildResponse(r), nil
}

// ConvertBotToUser converts a bot user to a user.
func (c *Client4) ConvertBotToUser(userId string, userPatch *UserPatch, setSystemAdmin bool) (*User, *Response, error) {
	var query string
	if setSystemAdmin {
		query = "?set_system_admin=true"
	}
	buf, err := json.Marshal(userPatch)
	if err != nil {
		return nil, nil, NewAppError("ConvertBotToUser", "api.marshal_error", nil, err.Error(), http.StatusInternalServerError)
	}
	r, err := c.doApiPostBytes(c.botRoute(userId)+"/convert_to_user"+query, buf)
	if err != nil {
		return nil, BuildResponse(r), err
	}
	defer closeBody(r)
	return UserFromJson(r.Body), BuildResponse(r), nil
}

// PermanentDeleteAll permanently deletes all users in the system. This is a local only endpoint
func (c *Client4) PermanentDeleteAllUsers() (*Response, error) {
	r, err := c.DoApiDelete(c.usersRoute())
	if err != nil {
		return BuildResponse(r), err
	}
	defer closeBody(r)
	return BuildResponse(r), nil
}

// SendPasswordResetEmail will send a link for password resetting to a user with the
// provided email.
func (c *Client4) SendPasswordResetEmail(email string) (*Response, error) {
	requestBody := map[string]string{"email": email}
	r, err := c.DoApiPost(c.usersRoute()+"/password/reset/send", MapToJson(requestBody))
	if err != nil {
		return BuildResponse(r), err
	}
	defer closeBody(r)
	return BuildResponse(r), nil
}

// ResetPassword uses a recovery code to update reset a user's password.
func (c *Client4) ResetPassword(token, newPassword string) (*Response, error) {
	requestBody := map[string]string{"token": token, "new_password": newPassword}
	r, err := c.DoApiPost(c.usersRoute()+"/password/reset", MapToJson(requestBody))
	if err != nil {
		return BuildResponse(r), err
	}
	defer closeBody(r)
	return BuildResponse(r), nil
}

// GetSessions returns a list of sessions based on the provided user id string.
func (c *Client4) GetSessions(userId, etag string) ([]*Session, *Response, error) {
	r, err := c.DoApiGet(c.userRoute(userId)+"/sessions", etag)
	if err != nil {
		return nil, BuildResponse(r), err
	}
	defer closeBody(r)
	return SessionsFromJson(r.Body), BuildResponse(r), nil
}

// RevokeSession revokes a user session based on the provided user id and session id strings.
func (c *Client4) RevokeSession(userId, sessionId string) (*Response, error) {
	requestBody := map[string]string{"session_id": sessionId}
	r, err := c.DoApiPost(c.userRoute(userId)+"/sessions/revoke", MapToJson(requestBody))
	if err != nil {
		return BuildResponse(r), err
	}
	defer closeBody(r)
	return BuildResponse(r), nil
}

// RevokeAllSessions revokes all sessions for the provided user id string.
func (c *Client4) RevokeAllSessions(userId string) (*Response, error) {
	r, err := c.DoApiPost(c.userRoute(userId)+"/sessions/revoke/all", "")
	if err != nil {
		return BuildResponse(r), err
	}
	defer closeBody(r)
	return BuildResponse(r), nil
}

// RevokeAllSessions revokes all sessions for all the users.
func (c *Client4) RevokeSessionsFromAllUsers() (*Response, error) {
	r, err := c.DoApiPost(c.usersRoute()+"/sessions/revoke/all", "")
	if err != nil {
		return BuildResponse(r), err
	}
	defer closeBody(r)
	return BuildResponse(r), nil
}

// AttachDeviceId attaches a mobile device ID to the current session.
func (c *Client4) AttachDeviceId(deviceId string) (*Response, error) {
	requestBody := map[string]string{"device_id": deviceId}
	r, err := c.DoApiPut(c.usersRoute()+"/sessions/device", MapToJson(requestBody))
	if err != nil {
		return BuildResponse(r), err
	}
	defer closeBody(r)
	return BuildResponse(r), nil
}

// GetTeamsUnreadForUser will return an array with TeamUnread objects that contain the amount
// of unread messages and mentions the current user has for the teams it belongs to.
// An optional team ID can be set to exclude that team from the results.
// An optional boolean can be set to include collapsed thread unreads. Must be authenticated.
func (c *Client4) GetTeamsUnreadForUser(userId, teamIdToExclude string, includeCollapsedThreads bool) ([]*TeamUnread, *Response, error) {
	query := url.Values{}

	if teamIdToExclude != "" {
		query.Set("exclude_team", teamIdToExclude)
	}

	if includeCollapsedThreads {
		query.Set("include_collapsed_threads", "true")
	}

	r, err := c.DoApiGet(c.userRoute(userId)+"/teams/unread?"+query.Encode(), "")
	if err != nil {
		return nil, BuildResponse(r), err
	}
	defer closeBody(r)
	return TeamsUnreadFromJson(r.Body), BuildResponse(r), nil
}

// GetUserAudits returns a list of audit based on the provided user id string.
func (c *Client4) GetUserAudits(userId string, page int, perPage int, etag string) (Audits, *Response, error) {
	query := fmt.Sprintf("?page=%v&per_page=%v", page, perPage)
	r, err := c.DoApiGet(c.userRoute(userId)+"/audits"+query, etag)
	if err != nil {
		return nil, BuildResponse(r), err
	}
	defer closeBody(r)

	var audits Audits
	err = json.NewDecoder(r.Body).Decode(&audits)
	if err != nil {
		return nil, BuildResponse(r), NewAppError("GetUserAudits", "api.marshal_error", nil, err.Error(), http.StatusInternalServerError)
	}
	return audits, BuildResponse(r), nil
}

// VerifyUserEmail will verify a user's email using the supplied token.
func (c *Client4) VerifyUserEmail(token string) (*Response, error) {
	requestBody := map[string]string{"token": token}
	r, err := c.DoApiPost(c.usersRoute()+"/email/verify", MapToJson(requestBody))
	if err != nil {
		return BuildResponse(r), err
	}
	defer closeBody(r)
	return BuildResponse(r), nil
}

// VerifyUserEmailWithoutToken will verify a user's email by its Id. (Requires manage system role)
func (c *Client4) VerifyUserEmailWithoutToken(userId string) (*User, *Response, error) {
	r, err := c.DoApiPost(c.userRoute(userId)+"/email/verify/member", "")
	if err != nil {
		return nil, BuildResponse(r), err
	}
	defer closeBody(r)
	return UserFromJson(r.Body), BuildResponse(r), nil
}

// SendVerificationEmail will send an email to the user with the provided email address, if
// that user exists. The email will contain a link that can be used to verify the user's
// email address.
func (c *Client4) SendVerificationEmail(email string) (*Response, error) {
	requestBody := map[string]string{"email": email}
	r, err := c.DoApiPost(c.usersRoute()+"/email/verify/send", MapToJson(requestBody))
	if err != nil {
		return BuildResponse(r), err
	}
	defer closeBody(r)
	return BuildResponse(r), nil
}

// SetDefaultProfileImage resets the profile image to a default generated one.
func (c *Client4) SetDefaultProfileImage(userId string) (*Response, error) {
	r, err := c.DoApiDelete(c.userRoute(userId) + "/image")
	if err != nil {
		return BuildResponse(r), err
	}
	return BuildResponse(r), nil
}

// SetProfileImage sets profile image of the user.
func (c *Client4) SetProfileImage(userId string, data []byte) (*Response, error) {
	body := &bytes.Buffer{}
	writer := multipart.NewWriter(body)

	part, err := writer.CreateFormFile("image", "profile.png")
	if err != nil {
		return nil, NewAppError("SetProfileImage", "model.client.set_profile_user.no_file.app_error", nil, err.Error(), http.StatusBadRequest)
	}

	if _, err = io.Copy(part, bytes.NewBuffer(data)); err != nil {
		return nil, NewAppError("SetProfileImage", "model.client.set_profile_user.no_file.app_error", nil, err.Error(), http.StatusBadRequest)
	}

	if err = writer.Close(); err != nil {
		return nil, NewAppError("SetProfileImage", "model.client.set_profile_user.writer.app_error", nil, err.Error(), http.StatusBadRequest)
	}

	rq, err := http.NewRequest("POST", c.ApiUrl+c.userRoute(userId)+"/image", bytes.NewReader(body.Bytes()))
	if err != nil {
		return nil, err
	}
	rq.Header.Set("Content-Type", writer.FormDataContentType())

	if c.AuthToken != "" {
		rq.Header.Set(HeaderAuth, c.AuthType+" "+c.AuthToken)
	}

	rp, err := c.HTTPClient.Do(rq)
	if err != nil {
		return BuildResponse(rp), err
	}
	defer closeBody(rp)

	if rp.StatusCode >= 300 {
		return BuildResponse(rp), AppErrorFromJson(rp.Body)
	}

	return BuildResponse(rp), nil
}

// CreateUserAccessToken will generate a user access token that can be used in place
// of a session token to access the REST API. Must have the 'create_user_access_token'
// permission and if generating for another user, must have the 'edit_other_users'
// permission. A non-blank description is required.
func (c *Client4) CreateUserAccessToken(userId, description string) (*UserAccessToken, *Response, error) {
	requestBody := map[string]string{"description": description}
	r, err := c.DoApiPost(c.userRoute(userId)+"/tokens", MapToJson(requestBody))
	if err != nil {
		return nil, BuildResponse(r), err
	}
	defer closeBody(r)
	return UserAccessTokenFromJson(r.Body), BuildResponse(r), nil
}

// GetUserAccessTokens will get a page of access tokens' id, description, is_active
// and the user_id in the system. The actual token will not be returned. Must have
// the 'manage_system' permission.
func (c *Client4) GetUserAccessTokens(page int, perPage int) ([]*UserAccessToken, *Response, error) {
	query := fmt.Sprintf("?page=%v&per_page=%v", page, perPage)
	r, err := c.DoApiGet(c.userAccessTokensRoute()+query, "")
	if err != nil {
		return nil, BuildResponse(r), err
	}
	defer closeBody(r)
	return UserAccessTokenListFromJson(r.Body), BuildResponse(r), nil
}

// GetUserAccessToken will get a user access tokens' id, description, is_active
// and the user_id of the user it is for. The actual token will not be returned.
// Must have the 'read_user_access_token' permission and if getting for another
// user, must have the 'edit_other_users' permission.
func (c *Client4) GetUserAccessToken(tokenId string) (*UserAccessToken, *Response, error) {
	r, err := c.DoApiGet(c.userAccessTokenRoute(tokenId), "")
	if err != nil {
		return nil, BuildResponse(r), err
	}
	defer closeBody(r)
	return UserAccessTokenFromJson(r.Body), BuildResponse(r), nil
}

// GetUserAccessTokensForUser will get a paged list of user access tokens showing id,
// description and user_id for each. The actual tokens will not be returned. Must have
// the 'read_user_access_token' permission and if getting for another user, must have the
// 'edit_other_users' permission.
func (c *Client4) GetUserAccessTokensForUser(userId string, page, perPage int) ([]*UserAccessToken, *Response, error) {
	query := fmt.Sprintf("?page=%v&per_page=%v", page, perPage)
	r, err := c.DoApiGet(c.userRoute(userId)+"/tokens"+query, "")
	if err != nil {
		return nil, BuildResponse(r), err
	}
	defer closeBody(r)
	return UserAccessTokenListFromJson(r.Body), BuildResponse(r), nil
}

// RevokeUserAccessToken will revoke a user access token by id. Must have the
// 'revoke_user_access_token' permission and if revoking for another user, must have the
// 'edit_other_users' permission.
func (c *Client4) RevokeUserAccessToken(tokenId string) (*Response, error) {
	requestBody := map[string]string{"token_id": tokenId}
	r, err := c.DoApiPost(c.usersRoute()+"/tokens/revoke", MapToJson(requestBody))
	if err != nil {
		return BuildResponse(r), err
	}
	defer closeBody(r)
	return BuildResponse(r), nil
}

// SearchUserAccessTokens returns user access tokens matching the provided search term.
func (c *Client4) SearchUserAccessTokens(search *UserAccessTokenSearch) ([]*UserAccessToken, *Response, error) {
	buf, err := json.Marshal(search)
	if err != nil {
		return nil, nil, NewAppError("SearchUserAccessTokens", "api.marshal_error", nil, err.Error(), http.StatusInternalServerError)
	}
	r, err := c.doApiPostBytes(c.usersRoute()+"/tokens/search", buf)
	if err != nil {
		return nil, BuildResponse(r), err
	}
	defer closeBody(r)
	return UserAccessTokenListFromJson(r.Body), BuildResponse(r), nil
}

// DisableUserAccessToken will disable a user access token by id. Must have the
// 'revoke_user_access_token' permission and if disabling for another user, must have the
// 'edit_other_users' permission.
func (c *Client4) DisableUserAccessToken(tokenId string) (*Response, error) {
	requestBody := map[string]string{"token_id": tokenId}
	r, err := c.DoApiPost(c.usersRoute()+"/tokens/disable", MapToJson(requestBody))
	if err != nil {
		return BuildResponse(r), err
	}
	defer closeBody(r)
	return BuildResponse(r), nil
}

// EnableUserAccessToken will enable a user access token by id. Must have the
// 'create_user_access_token' permission and if enabling for another user, must have the
// 'edit_other_users' permission.
func (c *Client4) EnableUserAccessToken(tokenId string) (*Response, error) {
	requestBody := map[string]string{"token_id": tokenId}
	r, err := c.DoApiPost(c.usersRoute()+"/tokens/enable", MapToJson(requestBody))
	if err != nil {
		return BuildResponse(r), err
	}
	defer closeBody(r)
	return BuildResponse(r), nil
}

// Bots section

// CreateBot creates a bot in the system based on the provided bot struct.
func (c *Client4) CreateBot(bot *Bot) (*Bot, *Response, error) {
	r, err := c.doApiPostBytes(c.botsRoute(), bot.ToJson())
	if err != nil {
		return nil, BuildResponse(r), err
	}
	defer closeBody(r)

	var resp *Bot
	err = json.NewDecoder(r.Body).Decode(&resp)
	if err != nil {
		return nil, BuildResponse(r), NewAppError("CreateBot", "api.marshal_error", nil, err.Error(), http.StatusInternalServerError)
	}

	return resp, BuildResponse(r), nil
}

// PatchBot partially updates a bot. Any missing fields are not updated.
func (c *Client4) PatchBot(userId string, patch *BotPatch) (*Bot, *Response, error) {
	r, err := c.doApiPutBytes(c.botRoute(userId), patch.ToJson())
	if err != nil {
		return nil, BuildResponse(r), err
	}
	defer closeBody(r)

	var bot *Bot
	err = json.NewDecoder(r.Body).Decode(&bot)
	if err != nil {
		return nil, BuildResponse(r), NewAppError("PatchBot", "api.marshal_error", nil, err.Error(), http.StatusInternalServerError)
	}

	return bot, BuildResponse(r), nil
}

// GetBot fetches the given, undeleted bot.
func (c *Client4) GetBot(userId string, etag string) (*Bot, *Response, error) {
	r, err := c.DoApiGet(c.botRoute(userId), etag)
	if err != nil {
		return nil, BuildResponse(r), err
	}
	defer closeBody(r)

	var bot *Bot
	err = json.NewDecoder(r.Body).Decode(&bot)
	if err != nil {
		return nil, BuildResponse(r), NewAppError("GetBot", "api.marshal_error", nil, err.Error(), http.StatusInternalServerError)
	}

	return bot, BuildResponse(r), nil
}

// GetBotIncludeDeleted fetches the given bot, even if it is deleted.
func (c *Client4) GetBotIncludeDeleted(userId string, etag string) (*Bot, *Response, error) {
	r, err := c.DoApiGet(c.botRoute(userId)+"?include_deleted="+c.boolString(true), etag)
	if err != nil {
		return nil, BuildResponse(r), err
	}
	defer closeBody(r)

	var bot *Bot
	err = json.NewDecoder(r.Body).Decode(&bot)
	if err != nil {
		return nil, BuildResponse(r), NewAppError("GetBotIncludeDeleted", "api.marshal_error", nil, err.Error(), http.StatusInternalServerError)
	}

	return bot, BuildResponse(r), nil
}

// GetBots fetches the given page of bots, excluding deleted.
func (c *Client4) GetBots(page, perPage int, etag string) ([]*Bot, *Response, error) {
	query := fmt.Sprintf("?page=%v&per_page=%v", page, perPage)
	r, err := c.DoApiGet(c.botsRoute()+query, etag)
	if err != nil {
		return nil, BuildResponse(r), err
	}
	defer closeBody(r)

	var bots BotList
	err = json.NewDecoder(r.Body).Decode(&bots)
	if err != nil {
		return nil, BuildResponse(r), NewAppError("GetBots", "api.marshal_error", nil, err.Error(), http.StatusInternalServerError)
	}
	return bots, BuildResponse(r), nil
}

// GetBotsIncludeDeleted fetches the given page of bots, including deleted.
func (c *Client4) GetBotsIncludeDeleted(page, perPage int, etag string) ([]*Bot, *Response, error) {
	query := fmt.Sprintf("?page=%v&per_page=%v&include_deleted="+c.boolString(true), page, perPage)
	r, err := c.DoApiGet(c.botsRoute()+query, etag)
	if err != nil {
		return nil, BuildResponse(r), err
	}
	defer closeBody(r)

	var bots BotList
	err = json.NewDecoder(r.Body).Decode(&bots)
	if err != nil {
		return nil, BuildResponse(r), NewAppError("GetBotsIncludeDeleted", "api.marshal_error", nil, err.Error(), http.StatusInternalServerError)
	}
	return bots, BuildResponse(r), nil
}

// GetBotsOrphaned fetches the given page of bots, only including orphanded bots.
func (c *Client4) GetBotsOrphaned(page, perPage int, etag string) ([]*Bot, *Response, error) {
	query := fmt.Sprintf("?page=%v&per_page=%v&only_orphaned="+c.boolString(true), page, perPage)
	r, err := c.DoApiGet(c.botsRoute()+query, etag)
	if err != nil {
		return nil, BuildResponse(r), err
	}
	defer closeBody(r)

	var bots BotList
	err = json.NewDecoder(r.Body).Decode(&bots)
	if err != nil {
		return nil, BuildResponse(r), NewAppError("GetBotsOrphaned", "api.marshal_error", nil, err.Error(), http.StatusInternalServerError)
	}
	return bots, BuildResponse(r), nil
}

// DisableBot disables the given bot in the system.
func (c *Client4) DisableBot(botUserId string) (*Bot, *Response, error) {
	r, err := c.doApiPostBytes(c.botRoute(botUserId)+"/disable", nil)
	if err != nil {
		return nil, BuildResponse(r), err
	}
	defer closeBody(r)

	var bot *Bot
	err = json.NewDecoder(r.Body).Decode(&bot)
	if err != nil {
		return nil, BuildResponse(r), NewAppError("DisableBot", "api.marshal_error", nil, err.Error(), http.StatusInternalServerError)
	}

	return bot, BuildResponse(r), nil
}

// EnableBot disables the given bot in the system.
func (c *Client4) EnableBot(botUserId string) (*Bot, *Response, error) {
	r, err := c.doApiPostBytes(c.botRoute(botUserId)+"/enable", nil)
	if err != nil {
		return nil, BuildResponse(r), err
	}
	defer closeBody(r)

	var bot *Bot
	err = json.NewDecoder(r.Body).Decode(&bot)
	if err != nil {
		return nil, BuildResponse(r), NewAppError("EnableBot", "api.marshal_error", nil, err.Error(), http.StatusInternalServerError)
	}

	return bot, BuildResponse(r), nil
}

// AssignBot assigns the given bot to the given user
func (c *Client4) AssignBot(botUserId, newOwnerId string) (*Bot, *Response, error) {
	r, err := c.doApiPostBytes(c.botRoute(botUserId)+"/assign/"+newOwnerId, nil)
	if err != nil {
		return nil, BuildResponse(r), err
	}
	defer closeBody(r)

	var bot *Bot
	err = json.NewDecoder(r.Body).Decode(&bot)
	if err != nil {
		return nil, BuildResponse(r), NewAppError("AssignBot", "api.marshal_error", nil, err.Error(), http.StatusInternalServerError)
	}

	return bot, BuildResponse(r), nil
}

// Team Section

// CreateTeam creates a team in the system based on the provided team struct.
func (c *Client4) CreateTeam(team *Team) (*Team, *Response, error) {
	buf, err := json.Marshal(team)
	if err != nil {
		return nil, nil, NewAppError("CreateTeam", "api.marshal_error", nil, err.Error(), http.StatusInternalServerError)
	}
	r, err := c.doApiPostBytes(c.teamsRoute(), buf)
	if err != nil {
		return nil, BuildResponse(r), err
	}
	defer closeBody(r)
	return TeamFromJson(r.Body), BuildResponse(r), nil
}

// GetTeam returns a team based on the provided team id string.
func (c *Client4) GetTeam(teamId, etag string) (*Team, *Response, error) {
	r, err := c.DoApiGet(c.teamRoute(teamId), etag)
	if err != nil {
		return nil, BuildResponse(r), err
	}
	defer closeBody(r)
	return TeamFromJson(r.Body), BuildResponse(r), nil
}

// GetAllTeams returns all teams based on permissions.
func (c *Client4) GetAllTeams(etag string, page int, perPage int) ([]*Team, *Response, error) {
	query := fmt.Sprintf("?page=%v&per_page=%v", page, perPage)
	r, err := c.DoApiGet(c.teamsRoute()+query, etag)
	if err != nil {
		return nil, BuildResponse(r), err
	}
	defer closeBody(r)
	return TeamListFromJson(r.Body), BuildResponse(r), nil
}

// GetAllTeamsWithTotalCount returns all teams based on permissions.
func (c *Client4) GetAllTeamsWithTotalCount(etag string, page int, perPage int) ([]*Team, int64, *Response, error) {
	query := fmt.Sprintf("?page=%v&per_page=%v&include_total_count="+c.boolString(true), page, perPage)
	r, err := c.DoApiGet(c.teamsRoute()+query, etag)
	if err != nil {
		return nil, 0, BuildResponse(r), err
	}
	defer closeBody(r)
	teamsListWithCount := TeamsWithCountFromJson(r.Body)
	return teamsListWithCount.Teams, teamsListWithCount.TotalCount, BuildResponse(r), nil
}

// GetAllTeamsExcludePolicyConstrained returns all teams which are not part of a data retention policy.
// Must be a system administrator.
func (c *Client4) GetAllTeamsExcludePolicyConstrained(etag string, page int, perPage int) ([]*Team, *Response, error) {
	query := fmt.Sprintf("?page=%v&per_page=%v&exclude_policy_constrained=%v", page, perPage, true)
	r, err := c.DoApiGet(c.teamsRoute()+query, etag)
	if err != nil {
		return nil, BuildResponse(r), err
	}
	defer closeBody(r)
	return TeamListFromJson(r.Body), BuildResponse(r), nil
}

// GetTeamByName returns a team based on the provided team name string.
func (c *Client4) GetTeamByName(name, etag string) (*Team, *Response, error) {
	r, err := c.DoApiGet(c.teamByNameRoute(name), etag)
	if err != nil {
		return nil, BuildResponse(r), err
	}
	defer closeBody(r)
	return TeamFromJson(r.Body), BuildResponse(r), nil
}

// SearchTeams returns teams matching the provided search term.
func (c *Client4) SearchTeams(search *TeamSearch) ([]*Team, *Response, error) {
	buf, err := json.Marshal(search)
	if err != nil {
		return nil, nil, NewAppError("SearchTeams", "api.marshal_error", nil, err.Error(), http.StatusInternalServerError)
	}
	r, err := c.doApiPostBytes(c.teamsRoute()+"/search", buf)
	if err != nil {
		return nil, BuildResponse(r), err
	}
	defer closeBody(r)
	return TeamListFromJson(r.Body), BuildResponse(r), nil
}

// SearchTeamsPaged returns a page of teams and the total count matching the provided search term.
func (c *Client4) SearchTeamsPaged(search *TeamSearch) ([]*Team, int64, *Response, error) {
	if search.Page == nil {
		search.Page = NewInt(0)
	}
	if search.PerPage == nil {
		search.PerPage = NewInt(100)
	}
	buf, err := json.Marshal(search)
	if err != nil {
		return nil, 0, BuildResponse(nil), NewAppError("SearchTeamsPaged", "api.marshal_error", nil, err.Error(), http.StatusInternalServerError)
	}
	r, err := c.doApiPostBytes(c.teamsRoute()+"/search", buf)
	if err != nil {
		return nil, 0, BuildResponse(r), err
	}
	defer closeBody(r)
	twc := TeamsWithCountFromJson(r.Body)
	return twc.Teams, twc.TotalCount, BuildResponse(r), nil
}

// TeamExists returns true or false if the team exist or not.
func (c *Client4) TeamExists(name, etag string) (bool, *Response, error) {
	r, err := c.DoApiGet(c.teamByNameRoute(name)+"/exists", etag)
	if err != nil {
		return false, BuildResponse(r), err
	}
	defer closeBody(r)
	return MapBoolFromJson(r.Body)["exists"], BuildResponse(r), nil
}

// GetTeamsForUser returns a list of teams a user is on. Must be logged in as the user
// or be a system administrator.
func (c *Client4) GetTeamsForUser(userId, etag string) ([]*Team, *Response, error) {
	r, err := c.DoApiGet(c.userRoute(userId)+"/teams", etag)
	if err != nil {
		return nil, BuildResponse(r), err
	}
	defer closeBody(r)
	return TeamListFromJson(r.Body), BuildResponse(r), nil
}

// GetTeamMember returns a team member based on the provided team and user id strings.
func (c *Client4) GetTeamMember(teamId, userId, etag string) (*TeamMember, *Response, error) {
	r, err := c.DoApiGet(c.teamMemberRoute(teamId, userId), etag)
	if err != nil {
		return nil, BuildResponse(r), err
	}
	defer closeBody(r)
	return TeamMemberFromJson(r.Body), BuildResponse(r), nil
}

// UpdateTeamMemberRoles will update the roles on a team for a user.
func (c *Client4) UpdateTeamMemberRoles(teamId, userId, newRoles string) (*Response, error) {
	requestBody := map[string]string{"roles": newRoles}
	r, err := c.DoApiPut(c.teamMemberRoute(teamId, userId)+"/roles", MapToJson(requestBody))
	if err != nil {
		return BuildResponse(r), err
	}
	defer closeBody(r)
	return BuildResponse(r), nil
}

// UpdateTeamMemberSchemeRoles will update the scheme-derived roles on a team for a user.
func (c *Client4) UpdateTeamMemberSchemeRoles(teamId string, userId string, schemeRoles *SchemeRoles) (*Response, error) {
	buf, err := json.Marshal(schemeRoles)
	if err != nil {
		return nil, NewAppError("UpdateTeamMemberSchemeRoles", "api.marshal_error", nil, err.Error(), http.StatusInternalServerError)
	}
	r, err := c.doApiPutBytes(c.teamMemberRoute(teamId, userId)+"/schemeRoles", buf)
	if err != nil {
		return BuildResponse(r), err
	}
	defer closeBody(r)
	return BuildResponse(r), nil
}

// UpdateTeam will update a team.
func (c *Client4) UpdateTeam(team *Team) (*Team, *Response, error) {
	buf, err := json.Marshal(team)
	if err != nil {
		return nil, nil, NewAppError("UpdateTeam", "api.marshal_error", nil, err.Error(), http.StatusInternalServerError)
	}
	r, err := c.doApiPutBytes(c.teamRoute(team.Id), buf)
	if err != nil {
		return nil, BuildResponse(r), err
	}
	defer closeBody(r)
	return TeamFromJson(r.Body), BuildResponse(r), nil
}

// PatchTeam partially updates a team. Any missing fields are not updated.
func (c *Client4) PatchTeam(teamId string, patch *TeamPatch) (*Team, *Response, error) {
	buf, err := json.Marshal(patch)
	if err != nil {
		return nil, nil, NewAppError("PatchTeam", "api.marshal_error", nil, err.Error(), http.StatusInternalServerError)
	}
	r, err := c.doApiPutBytes(c.teamRoute(teamId)+"/patch", buf)
	if err != nil {
		return nil, BuildResponse(r), err
	}
	defer closeBody(r)
	return TeamFromJson(r.Body), BuildResponse(r), nil
}

// RestoreTeam restores a previously deleted team.
func (c *Client4) RestoreTeam(teamId string) (*Team, *Response, error) {
	r, err := c.DoApiPost(c.teamRoute(teamId)+"/restore", "")
	if err != nil {
		return nil, BuildResponse(r), err
	}
	defer closeBody(r)
	return TeamFromJson(r.Body), BuildResponse(r), nil
}

// RegenerateTeamInviteId requests a new invite ID to be generated.
func (c *Client4) RegenerateTeamInviteId(teamId string) (*Team, *Response, error) {
	r, err := c.DoApiPost(c.teamRoute(teamId)+"/regenerate_invite_id", "")
	if err != nil {
		return nil, BuildResponse(r), err
	}
	defer closeBody(r)
	return TeamFromJson(r.Body), BuildResponse(r), nil
}

// SoftDeleteTeam deletes the team softly (archive only, not permanent delete).
func (c *Client4) SoftDeleteTeam(teamId string) (*Response, error) {
	r, err := c.DoApiDelete(c.teamRoute(teamId))
	if err != nil {
		return BuildResponse(r), err
	}
	defer closeBody(r)
	return BuildResponse(r), nil
}

// PermanentDeleteTeam deletes the team, should only be used when needed for
// compliance and the like.
func (c *Client4) PermanentDeleteTeam(teamId string) (*Response, error) {
	r, err := c.DoApiDelete(c.teamRoute(teamId) + "?permanent=" + c.boolString(true))
	if err != nil {
		return BuildResponse(r), err
	}
	defer closeBody(r)
	return BuildResponse(r), nil
}

// UpdateTeamPrivacy modifies the team type (model.TeamOpen <--> model.TeamInvite) and sets
// the corresponding AllowOpenInvite appropriately.
func (c *Client4) UpdateTeamPrivacy(teamId string, privacy string) (*Team, *Response, error) {
	requestBody := map[string]string{"privacy": privacy}
	r, err := c.DoApiPut(c.teamRoute(teamId)+"/privacy", MapToJson(requestBody))
	if err != nil {
		return nil, BuildResponse(r), err
	}
	defer closeBody(r)
	return TeamFromJson(r.Body), BuildResponse(r), nil
}

// GetTeamMembers returns team members based on the provided team id string.
func (c *Client4) GetTeamMembers(teamId string, page int, perPage int, etag string) ([]*TeamMember, *Response, error) {
	query := fmt.Sprintf("?page=%v&per_page=%v", page, perPage)
	r, err := c.DoApiGet(c.teamMembersRoute(teamId)+query, etag)
	if err != nil {
		return nil, BuildResponse(r), err
	}
	defer closeBody(r)
	return TeamMembersFromJson(r.Body), BuildResponse(r), nil
}

// GetTeamMembersWithoutDeletedUsers returns team members based on the provided team id string. Additional parameters of sort and exclude_deleted_users accepted as well
// Could not add it to above function due to it be a breaking change.
func (c *Client4) GetTeamMembersSortAndWithoutDeletedUsers(teamId string, page int, perPage int, sort string, excludeDeletedUsers bool, etag string) ([]*TeamMember, *Response, error) {
	query := fmt.Sprintf("?page=%v&per_page=%v&sort=%v&exclude_deleted_users=%v", page, perPage, sort, excludeDeletedUsers)
	r, err := c.DoApiGet(c.teamMembersRoute(teamId)+query, etag)
	if err != nil {
		return nil, BuildResponse(r), err
	}
	defer closeBody(r)
	return TeamMembersFromJson(r.Body), BuildResponse(r), nil
}

// GetTeamMembersForUser returns the team members for a user.
func (c *Client4) GetTeamMembersForUser(userId string, etag string) ([]*TeamMember, *Response, error) {
	r, err := c.DoApiGet(c.userRoute(userId)+"/teams/members", etag)
	if err != nil {
		return nil, BuildResponse(r), err
	}
	defer closeBody(r)
	return TeamMembersFromJson(r.Body), BuildResponse(r), nil
}

// GetTeamMembersByIds will return an array of team members based on the
// team id and a list of user ids provided. Must be authenticated.
func (c *Client4) GetTeamMembersByIds(teamId string, userIds []string) ([]*TeamMember, *Response, error) {
	r, err := c.DoApiPost(fmt.Sprintf("/teams/%v/members/ids", teamId), ArrayToJson(userIds))
	if err != nil {
		return nil, BuildResponse(r), err
	}
	defer closeBody(r)
	return TeamMembersFromJson(r.Body), BuildResponse(r), nil
}

// AddTeamMember adds user to a team and return a team member.
func (c *Client4) AddTeamMember(teamId, userId string) (*TeamMember, *Response, error) {
	member := &TeamMember{TeamId: teamId, UserId: userId}
	buf, err := json.Marshal(member)
	if err != nil {
		return nil, nil, NewAppError("AddTeamMember", "api.marshal_error", nil, err.Error(), http.StatusInternalServerError)
	}
	r, err := c.doApiPostBytes(c.teamMembersRoute(teamId), buf)
	if err != nil {
		return nil, BuildResponse(r), err
	}
	defer closeBody(r)
	return TeamMemberFromJson(r.Body), BuildResponse(r), nil
}

// AddTeamMemberFromInvite adds a user to a team and return a team member using an invite id
// or an invite token/data pair.
func (c *Client4) AddTeamMemberFromInvite(token, inviteId string) (*TeamMember, *Response, error) {
	var query string

	if inviteId != "" {
		query += fmt.Sprintf("?invite_id=%v", inviteId)
	}

	if token != "" {
		query += fmt.Sprintf("?token=%v", token)
	}

	r, err := c.DoApiPost(c.teamsRoute()+"/members/invite"+query, "")
	if err != nil {
		return nil, BuildResponse(r), err
	}
	defer closeBody(r)
	return TeamMemberFromJson(r.Body), BuildResponse(r), nil
}

// AddTeamMembers adds a number of users to a team and returns the team members.
func (c *Client4) AddTeamMembers(teamId string, userIds []string) ([]*TeamMember, *Response, error) {
	var members []*TeamMember
	for _, userId := range userIds {
		member := &TeamMember{TeamId: teamId, UserId: userId}
		members = append(members, member)
	}

	r, err := c.DoApiPost(c.teamMembersRoute(teamId)+"/batch", TeamMembersToJson(members))
	if err != nil {
		return nil, BuildResponse(r), err
	}
	defer closeBody(r)
	return TeamMembersFromJson(r.Body), BuildResponse(r), nil
}

// AddTeamMembers adds a number of users to a team and returns the team members.
func (c *Client4) AddTeamMembersGracefully(teamId string, userIds []string) ([]*TeamMemberWithError, *Response, error) {
	var members []*TeamMember
	for _, userId := range userIds {
		member := &TeamMember{TeamId: teamId, UserId: userId}
		members = append(members, member)
	}

	r, err := c.DoApiPost(c.teamMembersRoute(teamId)+"/batch?graceful="+c.boolString(true), TeamMembersToJson(members))
	if err != nil {
		return nil, BuildResponse(r), err
	}
	defer closeBody(r)
	return TeamMembersWithErrorFromJson(r.Body), BuildResponse(r), nil
}

// RemoveTeamMember will remove a user from a team.
func (c *Client4) RemoveTeamMember(teamId, userId string) (*Response, error) {
	r, err := c.DoApiDelete(c.teamMemberRoute(teamId, userId))
	if err != nil {
		return BuildResponse(r), err
	}
	defer closeBody(r)
	return BuildResponse(r), nil
}

// GetTeamStats returns a team stats based on the team id string.
// Must be authenticated.
func (c *Client4) GetTeamStats(teamId, etag string) (*TeamStats, *Response, error) {
	r, err := c.DoApiGet(c.teamStatsRoute(teamId), etag)
	if err != nil {
		return nil, BuildResponse(r), err
	}
	defer closeBody(r)
	return TeamStatsFromJson(r.Body), BuildResponse(r), nil
}

// GetTotalUsersStats returns a total system user stats.
// Must be authenticated.
func (c *Client4) GetTotalUsersStats(etag string) (*UsersStats, *Response, error) {
	r, err := c.DoApiGet(c.totalUsersStatsRoute(), etag)
	if err != nil {
		return nil, BuildResponse(r), err
	}
	defer closeBody(r)
	return UsersStatsFromJson(r.Body), BuildResponse(r), nil
}

// GetTeamUnread will return a TeamUnread object that contains the amount of
// unread messages and mentions the user has for the specified team.
// Must be authenticated.
func (c *Client4) GetTeamUnread(teamId, userId string) (*TeamUnread, *Response, error) {
	r, err := c.DoApiGet(c.userRoute(userId)+c.teamRoute(teamId)+"/unread", "")
	if err != nil {
		return nil, BuildResponse(r), err
	}
	defer closeBody(r)
	return TeamUnreadFromJson(r.Body), BuildResponse(r), nil
}

// ImportTeam will import an exported team from other app into a existing team.
func (c *Client4) ImportTeam(data []byte, filesize int, importFrom, filename, teamId string) (map[string]string, *Response, error) {
	body := &bytes.Buffer{}
	writer := multipart.NewWriter(body)

	part, err := writer.CreateFormFile("file", filename)
	if err != nil {
		return nil, nil, err
	}

	if _, err = io.Copy(part, bytes.NewBuffer(data)); err != nil {
		return nil, nil, err
	}

	part, err = writer.CreateFormField("filesize")
	if err != nil {
		return nil, nil, err
	}

	if _, err = io.Copy(part, strings.NewReader(strconv.Itoa(filesize))); err != nil {
		return nil, nil, err
	}

	part, err = writer.CreateFormField("importFrom")
	if err != nil {
		return nil, nil, err
	}

	if _, err := io.Copy(part, strings.NewReader(importFrom)); err != nil {
		return nil, nil, err
	}

	if err := writer.Close(); err != nil {
		return nil, nil, err
	}

	return c.DoUploadImportTeam(c.teamImportRoute(teamId), body.Bytes(), writer.FormDataContentType())
}

// InviteUsersToTeam invite users by email to the team.
func (c *Client4) InviteUsersToTeam(teamId string, userEmails []string) (*Response, error) {
	r, err := c.DoApiPost(c.teamRoute(teamId)+"/invite/email", ArrayToJson(userEmails))
	if err != nil {
		return BuildResponse(r), err
	}
	defer closeBody(r)
	return BuildResponse(r), nil
}

// InviteGuestsToTeam invite guest by email to some channels in a team.
func (c *Client4) InviteGuestsToTeam(teamId string, userEmails []string, channels []string, message string) (*Response, error) {
	guestsInvite := GuestsInvite{
		Emails:   userEmails,
		Channels: channels,
		Message:  message,
	}
	buf, err := json.Marshal(guestsInvite)
	if err != nil {
		return nil, NewAppError("InviteGuestsToTeam", "api.marshal_error", nil, err.Error(), http.StatusInternalServerError)
	}
	r, err := c.doApiPostBytes(c.teamRoute(teamId)+"/invite-guests/email", buf)
	if err != nil {
		return BuildResponse(r), err
	}
	defer closeBody(r)
	return BuildResponse(r), nil
}

// InviteUsersToTeam invite users by email to the team.
func (c *Client4) InviteUsersToTeamGracefully(teamId string, userEmails []string) ([]*EmailInviteWithError, *Response, error) {
	r, err := c.DoApiPost(c.teamRoute(teamId)+"/invite/email?graceful="+c.boolString(true), ArrayToJson(userEmails))
	if err != nil {
		return nil, BuildResponse(r), err
	}
	defer closeBody(r)
	return EmailInviteWithErrorFromJson(r.Body), BuildResponse(r), nil
}

// InviteGuestsToTeam invite guest by email to some channels in a team.
func (c *Client4) InviteGuestsToTeamGracefully(teamId string, userEmails []string, channels []string, message string) ([]*EmailInviteWithError, *Response, error) {
	guestsInvite := GuestsInvite{
		Emails:   userEmails,
		Channels: channels,
		Message:  message,
	}
	buf, err := json.Marshal(guestsInvite)
	if err != nil {
		return nil, nil, NewAppError("InviteGuestsToTeamGracefully", "api.marshal_error", nil, err.Error(), http.StatusInternalServerError)
	}
	r, err := c.doApiPostBytes(c.teamRoute(teamId)+"/invite-guests/email?graceful="+c.boolString(true), buf)
	if err != nil {
		return nil, BuildResponse(r), err
	}
	defer closeBody(r)
	return EmailInviteWithErrorFromJson(r.Body), BuildResponse(r), nil
}

// InvalidateEmailInvites will invalidate active email invitations that have not been accepted by the user.
func (c *Client4) InvalidateEmailInvites() (*Response, error) {
	r, err := c.DoApiDelete(c.teamsRoute() + "/invites/email")
	if err != nil {
		return BuildResponse(r), err
	}
	defer closeBody(r)
	return BuildResponse(r), nil
}

// GetTeamInviteInfo returns a team object from an invite id containing sanitized information.
func (c *Client4) GetTeamInviteInfo(inviteId string) (*Team, *Response, error) {
	r, err := c.DoApiGet(c.teamsRoute()+"/invite/"+inviteId, "")
	if err != nil {
		return nil, BuildResponse(r), err
	}
	defer closeBody(r)
	return TeamFromJson(r.Body), BuildResponse(r), nil
}

// SetTeamIcon sets team icon of the team.
func (c *Client4) SetTeamIcon(teamId string, data []byte) (*Response, error) {
	body := &bytes.Buffer{}
	writer := multipart.NewWriter(body)

	part, err := writer.CreateFormFile("image", "teamIcon.png")
	if err != nil {
		return nil, NewAppError("SetTeamIcon", "model.client.set_team_icon.no_file.app_error", nil, err.Error(), http.StatusBadRequest)
	}

	if _, err = io.Copy(part, bytes.NewBuffer(data)); err != nil {
		return nil, NewAppError("SetTeamIcon", "model.client.set_team_icon.no_file.app_error", nil, err.Error(), http.StatusBadRequest)
	}

	if err = writer.Close(); err != nil {
		return nil, NewAppError("SetTeamIcon", "model.client.set_team_icon.writer.app_error", nil, err.Error(), http.StatusBadRequest)
	}

	rq, err := http.NewRequest("POST", c.ApiUrl+c.teamRoute(teamId)+"/image", bytes.NewReader(body.Bytes()))
	if err != nil {
		return nil, err
	}
	rq.Header.Set("Content-Type", writer.FormDataContentType())

	if c.AuthToken != "" {
		rq.Header.Set(HeaderAuth, c.AuthType+" "+c.AuthToken)
	}

	rp, err := c.HTTPClient.Do(rq)
	if err != nil {
		return BuildResponse(rp), err
	}
	defer closeBody(rp)

	if rp.StatusCode >= 300 {
		return BuildResponse(rp), AppErrorFromJson(rp.Body)
	}

	return BuildResponse(rp), nil
}

// GetTeamIcon gets the team icon of the team.
func (c *Client4) GetTeamIcon(teamId, etag string) ([]byte, *Response, error) {
	r, err := c.DoApiGet(c.teamRoute(teamId)+"/image", etag)
	if err != nil {
		return nil, BuildResponse(r), err
	}
	defer closeBody(r)

	data, err := ioutil.ReadAll(r.Body)
	if err != nil {
		return nil, BuildResponse(r), NewAppError("GetTeamIcon", "model.client.get_team_icon.app_error", nil, err.Error(), r.StatusCode)
	}
	return data, BuildResponse(r), nil
}

// RemoveTeamIcon updates LastTeamIconUpdate to 0 which indicates team icon is removed.
func (c *Client4) RemoveTeamIcon(teamId string) (*Response, error) {
	r, err := c.DoApiDelete(c.teamRoute(teamId) + "/image")
	if err != nil {
		return BuildResponse(r), err
	}
	defer closeBody(r)
	return BuildResponse(r), nil
}

// Channel Section

// GetAllChannels get all the channels. Must be a system administrator.
func (c *Client4) GetAllChannels(page int, perPage int, etag string) (*ChannelListWithTeamData, *Response, error) {
	return c.getAllChannels(page, perPage, etag, ChannelSearchOpts{})
}

// GetAllChannelsIncludeDeleted get all the channels. Must be a system administrator.
func (c *Client4) GetAllChannelsIncludeDeleted(page int, perPage int, etag string) (*ChannelListWithTeamData, *Response, error) {
	return c.getAllChannels(page, perPage, etag, ChannelSearchOpts{IncludeDeleted: true})
}

// GetAllChannelsExcludePolicyConstrained gets all channels which are not part of a data retention policy.
// Must be a system administrator.
func (c *Client4) GetAllChannelsExcludePolicyConstrained(page, perPage int, etag string) (*ChannelListWithTeamData, *Response, error) {
	return c.getAllChannels(page, perPage, etag, ChannelSearchOpts{ExcludePolicyConstrained: true})
}

func (c *Client4) getAllChannels(page int, perPage int, etag string, opts ChannelSearchOpts) (*ChannelListWithTeamData, *Response, error) {
	query := fmt.Sprintf("?page=%v&per_page=%v&include_deleted=%v&exclude_policy_constrained=%v",
		page, perPage, opts.IncludeDeleted, opts.ExcludePolicyConstrained)
	r, err := c.DoApiGet(c.channelsRoute()+query, etag)
	if err != nil {
		return nil, BuildResponse(r), err
	}
	defer closeBody(r)

	var ch *ChannelListWithTeamData
	err = json.NewDecoder(r.Body).Decode(&ch)
	if err != nil {
		return nil, BuildResponse(r), NewAppError("getAllChannels", "api.marshal_error", nil, err.Error(), http.StatusInternalServerError)
	}
	return ch, BuildResponse(r), nil
}

// GetAllChannelsWithCount get all the channels including the total count. Must be a system administrator.
func (c *Client4) GetAllChannelsWithCount(page int, perPage int, etag string) (*ChannelListWithTeamData, int64, *Response, error) {
	query := fmt.Sprintf("?page=%v&per_page=%v&include_total_count="+c.boolString(true), page, perPage)
	r, err := c.DoApiGet(c.channelsRoute()+query, etag)
	if err != nil {
		return nil, 0, BuildResponse(r), err
	}
	defer closeBody(r)

	var cwc *ChannelsWithCount
	err = json.NewDecoder(r.Body).Decode(&cwc)
	if err != nil {
		return nil, 0, BuildResponse(r), NewAppError("GetAllChannelsWithCount", "api.marshal_error", nil, err.Error(), http.StatusInternalServerError)
	}
	return cwc.Channels, cwc.TotalCount, BuildResponse(r), nil
}

// CreateChannel creates a channel based on the provided channel struct.
func (c *Client4) CreateChannel(channel *Channel) (*Channel, *Response, error) {
	r, err := c.DoApiPost(c.channelsRoute(), channel.ToJson())
	if err != nil {
		return nil, BuildResponse(r), err
	}
	defer closeBody(r)

	var ch *Channel
	err = json.NewDecoder(r.Body).Decode(&ch)
	if err != nil {
		return nil, BuildResponse(r), NewAppError("CreateChannel", "api.marshal_error", nil, err.Error(), http.StatusInternalServerError)
	}
	return ch, BuildResponse(r), nil
}

// UpdateChannel updates a channel based on the provided channel struct.
func (c *Client4) UpdateChannel(channel *Channel) (*Channel, *Response, error) {
	r, err := c.DoApiPut(c.channelRoute(channel.Id), channel.ToJson())
	if err != nil {
		return nil, BuildResponse(r), err
	}
	defer closeBody(r)

	var ch *Channel
	err = json.NewDecoder(r.Body).Decode(&ch)
	if err != nil {
		return nil, BuildResponse(r), NewAppError("UpdateChannel", "api.marshal_error", nil, err.Error(), http.StatusInternalServerError)
	}
	return ch, BuildResponse(r), nil
}

// PatchChannel partially updates a channel. Any missing fields are not updated.
func (c *Client4) PatchChannel(channelId string, patch *ChannelPatch) (*Channel, *Response, error) {
	buf, err := json.Marshal(patch)
	if err != nil {
		return nil, nil, NewAppError("PatchChannel", "api.marshal_error", nil, err.Error(), http.StatusInternalServerError)
	}
	r, err := c.doApiPutBytes(c.channelRoute(channelId)+"/patch", buf)
	if err != nil {
		return nil, BuildResponse(r), err
	}
	defer closeBody(r)

	var ch *Channel
	err = json.NewDecoder(r.Body).Decode(&ch)
	if err != nil {
		return nil, BuildResponse(r), NewAppError("PatchChannel", "api.marshal_error", nil, err.Error(), http.StatusInternalServerError)
	}
	return ch, BuildResponse(r), nil
}

// ConvertChannelToPrivate converts public to private channel.
func (c *Client4) ConvertChannelToPrivate(channelId string) (*Channel, *Response, error) {
	r, err := c.DoApiPost(c.channelRoute(channelId)+"/convert", "")
	if err != nil {
		return nil, BuildResponse(r), err
	}
	defer closeBody(r)

	var ch *Channel
	err = json.NewDecoder(r.Body).Decode(&ch)
	if err != nil {
		return nil, BuildResponse(r), NewAppError("ConvertChannelToPrivate", "api.marshal_error", nil, err.Error(), http.StatusInternalServerError)
	}
	return ch, BuildResponse(r), nil
}

// UpdateChannelPrivacy updates channel privacy
func (c *Client4) UpdateChannelPrivacy(channelId string, privacy ChannelType) (*Channel, *Response, error) {
	requestBody := map[string]string{"privacy": string(privacy)}
	r, err := c.DoApiPut(c.channelRoute(channelId)+"/privacy", MapToJson(requestBody))
	if err != nil {
		return nil, BuildResponse(r), err
	}
	defer closeBody(r)

	var ch *Channel
	err = json.NewDecoder(r.Body).Decode(&ch)
	if err != nil {
		return nil, BuildResponse(r), NewAppError("UpdateChannelPrivacy", "api.marshal_error", nil, err.Error(), http.StatusInternalServerError)
	}
	return ch, BuildResponse(r), nil
}

// RestoreChannel restores a previously deleted channel. Any missing fields are not updated.
func (c *Client4) RestoreChannel(channelId string) (*Channel, *Response, error) {
	r, err := c.DoApiPost(c.channelRoute(channelId)+"/restore", "")
	if err != nil {
		return nil, BuildResponse(r), err
	}
	defer closeBody(r)

	var ch *Channel
	err = json.NewDecoder(r.Body).Decode(&ch)
	if err != nil {
		return nil, BuildResponse(r), NewAppError("RestoreChannel", "api.marshal_error", nil, err.Error(), http.StatusInternalServerError)
	}
	return ch, BuildResponse(r), nil
}

// CreateDirectChannel creates a direct message channel based on the two user
// ids provided.
func (c *Client4) CreateDirectChannel(userId1, userId2 string) (*Channel, *Response, error) {
	requestBody := []string{userId1, userId2}
	r, err := c.DoApiPost(c.channelsRoute()+"/direct", ArrayToJson(requestBody))
	if err != nil {
		return nil, BuildResponse(r), err
	}
	defer closeBody(r)

	var ch *Channel
	err = json.NewDecoder(r.Body).Decode(&ch)
	if err != nil {
		return nil, BuildResponse(r), NewAppError("CreateDirectChannel", "api.marshal_error", nil, err.Error(), http.StatusInternalServerError)
	}
	return ch, BuildResponse(r), nil
}

// CreateGroupChannel creates a group message channel based on userIds provided.
func (c *Client4) CreateGroupChannel(userIds []string) (*Channel, *Response, error) {
	r, err := c.DoApiPost(c.channelsRoute()+"/group", ArrayToJson(userIds))
	if err != nil {
		return nil, BuildResponse(r), err
	}
	defer closeBody(r)

	var ch *Channel
	err = json.NewDecoder(r.Body).Decode(&ch)
	if err != nil {
		return nil, BuildResponse(r), NewAppError("CreateGroupChannel", "api.marshal_error", nil, err.Error(), http.StatusInternalServerError)
	}
	return ch, BuildResponse(r), nil
}

// GetChannel returns a channel based on the provided channel id string.
func (c *Client4) GetChannel(channelId, etag string) (*Channel, *Response, error) {
	r, err := c.DoApiGet(c.channelRoute(channelId), etag)
	if err != nil {
		return nil, BuildResponse(r), err
	}
	defer closeBody(r)

	var ch *Channel
	err = json.NewDecoder(r.Body).Decode(&ch)
	if err != nil {
		return nil, BuildResponse(r), NewAppError("GetChannel", "api.marshal_error", nil, err.Error(), http.StatusInternalServerError)
	}
	return ch, BuildResponse(r), nil
}

// GetChannelStats returns statistics for a channel.
func (c *Client4) GetChannelStats(channelId string, etag string) (*ChannelStats, *Response, error) {
	r, err := c.DoApiGet(c.channelRoute(channelId)+"/stats", etag)
	if err != nil {
		return nil, BuildResponse(r), err
	}
	defer closeBody(r)
	return ChannelStatsFromJson(r.Body), BuildResponse(r), nil
}

// GetChannelMembersTimezones gets a list of timezones for a channel.
func (c *Client4) GetChannelMembersTimezones(channelId string) ([]string, *Response, error) {
	r, err := c.DoApiGet(c.channelRoute(channelId)+"/timezones", "")
	if err != nil {
		return nil, BuildResponse(r), err
	}
	defer closeBody(r)
	return ArrayFromJson(r.Body), BuildResponse(r), nil
}

// GetPinnedPosts gets a list of pinned posts.
func (c *Client4) GetPinnedPosts(channelId string, etag string) (*PostList, *Response, error) {
	r, err := c.DoApiGet(c.channelRoute(channelId)+"/pinned", etag)
	if err != nil {
		return nil, BuildResponse(r), err
	}
	defer closeBody(r)
	return PostListFromJson(r.Body), BuildResponse(r), nil
}

// GetPrivateChannelsForTeam returns a list of private channels based on the provided team id string.
func (c *Client4) GetPrivateChannelsForTeam(teamId string, page int, perPage int, etag string) ([]*Channel, *Response, error) {
	query := fmt.Sprintf("/private?page=%v&per_page=%v", page, perPage)
	r, err := c.DoApiGet(c.channelsForTeamRoute(teamId)+query, etag)
	if err != nil {
		return nil, BuildResponse(r), err
	}
	defer closeBody(r)

	var ch []*Channel
	err = json.NewDecoder(r.Body).Decode(&ch)
	if err != nil {
		return nil, BuildResponse(r), NewAppError("GetPrivateChannelsForTeam", "api.marshal_error", nil, err.Error(), http.StatusInternalServerError)
	}
	return ch, BuildResponse(r), nil
}

// GetPublicChannelsForTeam returns a list of public channels based on the provided team id string.
func (c *Client4) GetPublicChannelsForTeam(teamId string, page int, perPage int, etag string) ([]*Channel, *Response, error) {
	query := fmt.Sprintf("?page=%v&per_page=%v", page, perPage)
	r, err := c.DoApiGet(c.channelsForTeamRoute(teamId)+query, etag)
	if err != nil {
		return nil, BuildResponse(r), err
	}
	defer closeBody(r)

	var ch []*Channel
	err = json.NewDecoder(r.Body).Decode(&ch)
	if err != nil {
		return nil, BuildResponse(r), NewAppError("GetPublicChannelsForTeam", "api.marshal_error", nil, err.Error(), http.StatusInternalServerError)
	}
	return ch, BuildResponse(r), nil
}

// GetDeletedChannelsForTeam returns a list of public channels based on the provided team id string.
func (c *Client4) GetDeletedChannelsForTeam(teamId string, page int, perPage int, etag string) ([]*Channel, *Response, error) {
	query := fmt.Sprintf("/deleted?page=%v&per_page=%v", page, perPage)
	r, err := c.DoApiGet(c.channelsForTeamRoute(teamId)+query, etag)
	if err != nil {
		return nil, BuildResponse(r), err
	}
	defer closeBody(r)

	var ch []*Channel
	err = json.NewDecoder(r.Body).Decode(&ch)
	if err != nil {
		return nil, BuildResponse(r), NewAppError("GetDeletedChannelsForTeam", "api.marshal_error", nil, err.Error(), http.StatusInternalServerError)
	}
	return ch, BuildResponse(r), nil
}

// GetPublicChannelsByIdsForTeam returns a list of public channels based on provided team id string.
func (c *Client4) GetPublicChannelsByIdsForTeam(teamId string, channelIds []string) ([]*Channel, *Response, error) {
	r, err := c.DoApiPost(c.channelsForTeamRoute(teamId)+"/ids", ArrayToJson(channelIds))
	if err != nil {
		return nil, BuildResponse(r), err
	}
	defer closeBody(r)

	var ch []*Channel
	err = json.NewDecoder(r.Body).Decode(&ch)
	if err != nil {
		return nil, BuildResponse(r), NewAppError("GetPublicChannelsByIdsForTeam", "api.marshal_error", nil, err.Error(), http.StatusInternalServerError)
	}
	return ch, BuildResponse(r), nil
}

// GetChannelsForTeamForUser returns a list channels of on a team for a user.
func (c *Client4) GetChannelsForTeamForUser(teamId, userId string, includeDeleted bool, etag string) ([]*Channel, *Response, error) {
	r, err := c.DoApiGet(c.channelsForTeamForUserRoute(teamId, userId, includeDeleted), etag)
	if err != nil {
		return nil, BuildResponse(r), err
	}
	defer closeBody(r)

	var ch []*Channel
	err = json.NewDecoder(r.Body).Decode(&ch)
	if err != nil {
		return nil, BuildResponse(r), NewAppError("GetChannelsForTeamForUser", "api.marshal_error", nil, err.Error(), http.StatusInternalServerError)
	}
	return ch, BuildResponse(r), nil
}

// GetChannelsForTeamAndUserWithLastDeleteAt returns a list channels of a team for a user, additionally filtered with lastDeleteAt. This does not have any effect if includeDeleted is set to false.
func (c *Client4) GetChannelsForTeamAndUserWithLastDeleteAt(teamId, userId string, includeDeleted bool, lastDeleteAt int, etag string) ([]*Channel, *Response, error) {
	route := fmt.Sprintf(c.userRoute(userId) + c.teamRoute(teamId) + "/channels")
	route += fmt.Sprintf("?include_deleted=%v&last_delete_at=%d", includeDeleted, lastDeleteAt)
	r, err := c.DoApiGet(route, etag)
	if err != nil {
		return nil, BuildResponse(r), err
	}
	defer closeBody(r)

	var ch []*Channel
	err = json.NewDecoder(r.Body).Decode(&ch)
	if err != nil {
		return nil, BuildResponse(r), NewAppError("GetChannelsForTeamAndUserWithLastDeleteAt", "api.marshal_error", nil, err.Error(), http.StatusInternalServerError)
	}
	return ch, BuildResponse(r), nil
}

// SearchChannels returns the channels on a team matching the provided search term.
func (c *Client4) SearchChannels(teamId string, search *ChannelSearch) ([]*Channel, *Response, error) {
	r, err := c.DoApiPost(c.channelsForTeamRoute(teamId)+"/search", search.ToJson())
	if err != nil {
		return nil, BuildResponse(r), err
	}
	defer closeBody(r)

	var ch []*Channel
	err = json.NewDecoder(r.Body).Decode(&ch)
	if err != nil {
		return nil, BuildResponse(r), NewAppError("SearchChannels", "api.marshal_error", nil, err.Error(), http.StatusInternalServerError)
	}
	return ch, BuildResponse(r), nil
}

// SearchArchivedChannels returns the archived channels on a team matching the provided search term.
func (c *Client4) SearchArchivedChannels(teamId string, search *ChannelSearch) ([]*Channel, *Response, error) {
	r, err := c.DoApiPost(c.channelsForTeamRoute(teamId)+"/search_archived", search.ToJson())
	if err != nil {
		return nil, BuildResponse(r), err
	}
	defer closeBody(r)

	var ch []*Channel
	err = json.NewDecoder(r.Body).Decode(&ch)
	if err != nil {
		return nil, BuildResponse(r), NewAppError("SearchArchivedChannels", "api.marshal_error", nil, err.Error(), http.StatusInternalServerError)
	}
	return ch, BuildResponse(r), nil
}

// SearchAllChannels search in all the channels. Must be a system administrator.
func (c *Client4) SearchAllChannels(search *ChannelSearch) (*ChannelListWithTeamData, *Response, error) {
	r, err := c.DoApiPost(c.channelsRoute()+"/search", search.ToJson())
	if err != nil {
		return nil, BuildResponse(r), err
	}
	defer closeBody(r)

	var ch *ChannelListWithTeamData
	err = json.NewDecoder(r.Body).Decode(&ch)
	if err != nil {
		return nil, BuildResponse(r), NewAppError("SearchAllChannels", "api.marshal_error", nil, err.Error(), http.StatusInternalServerError)
	}
	return ch, BuildResponse(r), nil
}

// SearchAllChannelsPaged searches all the channels and returns the results paged with the total count.
func (c *Client4) SearchAllChannelsPaged(search *ChannelSearch) (*ChannelsWithCount, *Response, error) {
	r, err := c.DoApiPost(c.channelsRoute()+"/search", search.ToJson())
	if err != nil {
		return nil, BuildResponse(r), err
	}
	defer closeBody(r)

	var cwc *ChannelsWithCount
	err = json.NewDecoder(r.Body).Decode(&cwc)
	if err != nil {
		return nil, BuildResponse(r), NewAppError("GetAllChannelsWithCount", "api.marshal_error", nil, err.Error(), http.StatusInternalServerError)
	}
	return cwc, BuildResponse(r), nil
}

// SearchGroupChannels returns the group channels of the user whose members' usernames match the search term.
func (c *Client4) SearchGroupChannels(search *ChannelSearch) ([]*Channel, *Response, error) {
	r, err := c.DoApiPost(c.channelsRoute()+"/group/search", search.ToJson())
	if err != nil {
		return nil, BuildResponse(r), err
	}
	defer closeBody(r)

	var ch []*Channel
	err = json.NewDecoder(r.Body).Decode(&ch)
	if err != nil {
		return nil, BuildResponse(r), NewAppError("SearchGroupChannels", "api.marshal_error", nil, err.Error(), http.StatusInternalServerError)
	}
	return ch, BuildResponse(r), nil
}

// DeleteChannel deletes channel based on the provided channel id string.
func (c *Client4) DeleteChannel(channelId string) (*Response, error) {
	r, err := c.DoApiDelete(c.channelRoute(channelId))
	if err != nil {
		return BuildResponse(r), err
	}
	defer closeBody(r)
	return BuildResponse(r), nil
}

// PermanentDeleteChannel deletes a channel based on the provided channel id string.
func (c *Client4) PermanentDeleteChannel(channelId string) (*Response, error) {
	r, err := c.DoApiDelete(c.channelRoute(channelId) + "?permanent=" + c.boolString(true))
	if err != nil {
		return BuildResponse(r), err
	}
	defer closeBody(r)
	return BuildResponse(r), nil
}

// MoveChannel moves the channel to the destination team.
func (c *Client4) MoveChannel(channelId, teamId string, force bool) (*Channel, *Response, error) {
	requestBody := map[string]interface{}{
		"team_id": teamId,
		"force":   force,
	}
	r, err := c.DoApiPost(c.channelRoute(channelId)+"/move", StringInterfaceToJson(requestBody))
	if err != nil {
		return nil, BuildResponse(r), err
	}
	defer closeBody(r)

	var ch *Channel
	err = json.NewDecoder(r.Body).Decode(&ch)
	if err != nil {
		return nil, BuildResponse(r), NewAppError("MoveChannel", "api.marshal_error", nil, err.Error(), http.StatusInternalServerError)
	}
	return ch, BuildResponse(r), nil
}

// GetChannelByName returns a channel based on the provided channel name and team id strings.
func (c *Client4) GetChannelByName(channelName, teamId string, etag string) (*Channel, *Response, error) {
	r, err := c.DoApiGet(c.channelByNameRoute(channelName, teamId), etag)
	if err != nil {
		return nil, BuildResponse(r), err
	}
	defer closeBody(r)

	var ch *Channel
	err = json.NewDecoder(r.Body).Decode(&ch)
	if err != nil {
		return nil, BuildResponse(r), NewAppError("GetChannelByName", "api.marshal_error", nil, err.Error(), http.StatusInternalServerError)
	}
	return ch, BuildResponse(r), nil
}

// GetChannelByNameIncludeDeleted returns a channel based on the provided channel name and team id strings. Other then GetChannelByName it will also return deleted channels.
func (c *Client4) GetChannelByNameIncludeDeleted(channelName, teamId string, etag string) (*Channel, *Response, error) {
	r, err := c.DoApiGet(c.channelByNameRoute(channelName, teamId)+"?include_deleted="+c.boolString(true), etag)
	if err != nil {
		return nil, BuildResponse(r), err
	}
	defer closeBody(r)

	var ch *Channel
	err = json.NewDecoder(r.Body).Decode(&ch)
	if err != nil {
		return nil, BuildResponse(r), NewAppError("GetChannelByNameIncludeDeleted", "api.marshal_error", nil, err.Error(), http.StatusInternalServerError)
	}
	return ch, BuildResponse(r), nil
}

// GetChannelByNameForTeamName returns a channel based on the provided channel name and team name strings.
func (c *Client4) GetChannelByNameForTeamName(channelName, teamName string, etag string) (*Channel, *Response, error) {
	r, err := c.DoApiGet(c.channelByNameForTeamNameRoute(channelName, teamName), etag)
	if err != nil {
		return nil, BuildResponse(r), err
	}
	defer closeBody(r)

	var ch *Channel
	err = json.NewDecoder(r.Body).Decode(&ch)
	if err != nil {
		return nil, BuildResponse(r), NewAppError("GetChannelByNameForTeamName", "api.marshal_error", nil, err.Error(), http.StatusInternalServerError)
	}
	return ch, BuildResponse(r), nil
}

// GetChannelByNameForTeamNameIncludeDeleted returns a channel based on the provided channel name and team name strings. Other then GetChannelByNameForTeamName it will also return deleted channels.
func (c *Client4) GetChannelByNameForTeamNameIncludeDeleted(channelName, teamName string, etag string) (*Channel, *Response, error) {
	r, err := c.DoApiGet(c.channelByNameForTeamNameRoute(channelName, teamName)+"?include_deleted="+c.boolString(true), etag)
	if err != nil {
		return nil, BuildResponse(r), err
	}
	defer closeBody(r)

	var ch *Channel
	err = json.NewDecoder(r.Body).Decode(&ch)
	if err != nil {
		return nil, BuildResponse(r), NewAppError("GetChannelByNameForTeamNameIncludeDeleted", "api.marshal_error", nil, err.Error(), http.StatusInternalServerError)
	}
	return ch, BuildResponse(r), nil
}

// GetChannelMembers gets a page of channel members.
func (c *Client4) GetChannelMembers(channelId string, page, perPage int, etag string) (*ChannelMembers, *Response, error) {
	query := fmt.Sprintf("?page=%v&per_page=%v", page, perPage)
	r, err := c.DoApiGet(c.channelMembersRoute(channelId)+query, etag)
	if err != nil {
		return nil, BuildResponse(r), err
	}
	defer closeBody(r)

	var ch *ChannelMembers
	err = json.NewDecoder(r.Body).Decode(&ch)
	if err != nil {
		return nil, BuildResponse(r), NewAppError("GetChannelMembers", "api.marshal_error", nil, err.Error(), http.StatusInternalServerError)
	}
	return ch, BuildResponse(r), nil
}

// GetChannelMembersByIds gets the channel members in a channel for a list of user ids.
func (c *Client4) GetChannelMembersByIds(channelId string, userIds []string) (*ChannelMembers, *Response, error) {
	r, err := c.DoApiPost(c.channelMembersRoute(channelId)+"/ids", ArrayToJson(userIds))
	if err != nil {
		return nil, BuildResponse(r), err
	}
	defer closeBody(r)

	var ch *ChannelMembers
	err = json.NewDecoder(r.Body).Decode(&ch)
	if err != nil {
		return nil, BuildResponse(r), NewAppError("GetChannelMembersByIds", "api.marshal_error", nil, err.Error(), http.StatusInternalServerError)
	}
	return ch, BuildResponse(r), nil
}

// GetChannelMember gets a channel member.
func (c *Client4) GetChannelMember(channelId, userId, etag string) (*ChannelMember, *Response, error) {
	r, err := c.DoApiGet(c.channelMemberRoute(channelId, userId), etag)
	if err != nil {
		return nil, BuildResponse(r), err
	}
	defer closeBody(r)

	var ch *ChannelMember
	err = json.NewDecoder(r.Body).Decode(&ch)
	if err != nil {
		return nil, BuildResponse(r), NewAppError("GetChannelMember", "api.marshal_error", nil, err.Error(), http.StatusInternalServerError)
	}
	return ch, BuildResponse(r), nil
}

// GetChannelMembersForUser gets all the channel members for a user on a team.
func (c *Client4) GetChannelMembersForUser(userId, teamId, etag string) (*ChannelMembers, *Response, error) {
	r, err := c.DoApiGet(fmt.Sprintf(c.userRoute(userId)+"/teams/%v/channels/members", teamId), etag)
	if err != nil {
		return nil, BuildResponse(r), err
	}
	defer closeBody(r)

	var ch *ChannelMembers
	err = json.NewDecoder(r.Body).Decode(&ch)
	if err != nil {
		return nil, BuildResponse(r), NewAppError("GetChannelMembersForUser", "api.marshal_error", nil, err.Error(), http.StatusInternalServerError)
	}
	return ch, BuildResponse(r), nil
}

// ViewChannel performs a view action for a user. Synonymous with switching channels or marking channels as read by a user.
func (c *Client4) ViewChannel(userId string, view *ChannelView) (*ChannelViewResponse, *Response, error) {
	url := fmt.Sprintf(c.channelsRoute()+"/members/%v/view", userId)
	buf, err := json.Marshal(view)
	if err != nil {
		return nil, nil, NewAppError("ViewChannel", "api.marshal_error", nil, err.Error(), http.StatusInternalServerError)
	}
	r, err := c.doApiPostBytes(url, buf)
	if err != nil {
		return nil, BuildResponse(r), err
	}
	defer closeBody(r)

	var ch *ChannelViewResponse
	err = json.NewDecoder(r.Body).Decode(&ch)
	if err != nil {
		return nil, BuildResponse(r), NewAppError("ViewChannel", "api.marshal_error", nil, err.Error(), http.StatusInternalServerError)
	}
	return ch, BuildResponse(r), nil
}

// GetChannelUnread will return a ChannelUnread object that contains the number of
// unread messages and mentions for a user.
func (c *Client4) GetChannelUnread(channelId, userId string) (*ChannelUnread, *Response, error) {
	r, err := c.DoApiGet(c.userRoute(userId)+c.channelRoute(channelId)+"/unread", "")
	if err != nil {
		return nil, BuildResponse(r), err
	}
	defer closeBody(r)

	var ch *ChannelUnread
	err = json.NewDecoder(r.Body).Decode(&ch)
	if err != nil {
		return nil, BuildResponse(r), NewAppError("GetChannelUnread", "api.marshal_error", nil, err.Error(), http.StatusInternalServerError)
	}
	return ch, BuildResponse(r), nil
}

// UpdateChannelRoles will update the roles on a channel for a user.
func (c *Client4) UpdateChannelRoles(channelId, userId, roles string) (*Response, error) {
	requestBody := map[string]string{"roles": roles}
	r, err := c.DoApiPut(c.channelMemberRoute(channelId, userId)+"/roles", MapToJson(requestBody))
	if err != nil {
		return BuildResponse(r), err
	}
	defer closeBody(r)
	return BuildResponse(r), nil
}

// UpdateChannelMemberSchemeRoles will update the scheme-derived roles on a channel for a user.
func (c *Client4) UpdateChannelMemberSchemeRoles(channelId string, userId string, schemeRoles *SchemeRoles) (*Response, error) {
	buf, err := json.Marshal(schemeRoles)
	if err != nil {
		return nil, NewAppError("UpdateChannelMemberSchemeRoles", "api.marshal_error", nil, err.Error(), http.StatusInternalServerError)
	}
	r, err := c.doApiPutBytes(c.channelMemberRoute(channelId, userId)+"/schemeRoles", buf)
	if err != nil {
		return BuildResponse(r), err
	}
	defer closeBody(r)
	return BuildResponse(r), nil
}

// UpdateChannelNotifyProps will update the notification properties on a channel for a user.
func (c *Client4) UpdateChannelNotifyProps(channelId, userId string, props map[string]string) (*Response, error) {
	r, err := c.DoApiPut(c.channelMemberRoute(channelId, userId)+"/notify_props", MapToJson(props))
	if err != nil {
		return BuildResponse(r), err
	}
	defer closeBody(r)
	return BuildResponse(r), nil
}

// AddChannelMember adds user to channel and return a channel member.
func (c *Client4) AddChannelMember(channelId, userId string) (*ChannelMember, *Response, error) {
	requestBody := map[string]string{"user_id": userId}
	r, err := c.DoApiPost(c.channelMembersRoute(channelId)+"", MapToJson(requestBody))
	if err != nil {
		return nil, BuildResponse(r), err
	}
	defer closeBody(r)

	var ch *ChannelMember
	err = json.NewDecoder(r.Body).Decode(&ch)
	if err != nil {
		return nil, BuildResponse(r), NewAppError("AddChannelMember", "api.marshal_error", nil, err.Error(), http.StatusInternalServerError)
	}
	return ch, BuildResponse(r), nil
}

// AddChannelMemberWithRootId adds user to channel and return a channel member. Post add to channel message has the postRootId.
func (c *Client4) AddChannelMemberWithRootId(channelId, userId, postRootId string) (*ChannelMember, *Response, error) {
	requestBody := map[string]string{"user_id": userId, "post_root_id": postRootId}
	r, err := c.DoApiPost(c.channelMembersRoute(channelId)+"", MapToJson(requestBody))
	if err != nil {
		return nil, BuildResponse(r), err
	}
	defer closeBody(r)

	var ch *ChannelMember
	err = json.NewDecoder(r.Body).Decode(&ch)
	if err != nil {
		return nil, BuildResponse(r), NewAppError("AddChannelMemberWithRootId", "api.marshal_error", nil, err.Error(), http.StatusInternalServerError)
	}
	return ch, BuildResponse(r), nil
}

// RemoveUserFromChannel will delete the channel member object for a user, effectively removing the user from a channel.
func (c *Client4) RemoveUserFromChannel(channelId, userId string) (*Response, error) {
	r, err := c.DoApiDelete(c.channelMemberRoute(channelId, userId))
	if err != nil {
		return BuildResponse(r), err
	}
	defer closeBody(r)
	return BuildResponse(r), nil
}

// AutocompleteChannelsForTeam will return an ordered list of channels autocomplete suggestions.
func (c *Client4) AutocompleteChannelsForTeam(teamId, name string) (*ChannelList, *Response, error) {
	query := fmt.Sprintf("?name=%v", name)
	r, err := c.DoApiGet(c.channelsForTeamRoute(teamId)+"/autocomplete"+query, "")
	if err != nil {
		return nil, BuildResponse(r), err
	}
	defer closeBody(r)

	var ch *ChannelList
	err = json.NewDecoder(r.Body).Decode(&ch)
	if err != nil {
		return nil, BuildResponse(r), NewAppError("AutocompleteChannelsForTeam", "api.marshal_error", nil, err.Error(), http.StatusInternalServerError)
	}
	return ch, BuildResponse(r), nil
}

// AutocompleteChannelsForTeamForSearch will return an ordered list of your channels autocomplete suggestions.
func (c *Client4) AutocompleteChannelsForTeamForSearch(teamId, name string) (*ChannelList, *Response, error) {
	query := fmt.Sprintf("?name=%v", name)
	r, err := c.DoApiGet(c.channelsForTeamRoute(teamId)+"/search_autocomplete"+query, "")
	if err != nil {
		return nil, BuildResponse(r), err
	}
	defer closeBody(r)

	var ch *ChannelList
	err = json.NewDecoder(r.Body).Decode(&ch)
	if err != nil {
		return nil, BuildResponse(r), NewAppError("AutocompleteChannelsForTeamForSearch", "api.marshal_error", nil, err.Error(), http.StatusInternalServerError)
	}
	return ch, BuildResponse(r), nil
}

// Post Section

// CreatePost creates a post based on the provided post struct.
func (c *Client4) CreatePost(post *Post) (*Post, *Response, error) {
	r, err := c.DoApiPost(c.postsRoute(), post.ToUnsanitizedJson())
	if err != nil {
		return nil, BuildResponse(r), err
	}
	defer closeBody(r)
	return PostFromJson(r.Body), BuildResponse(r), nil
}

// CreatePostEphemeral creates a ephemeral post based on the provided post struct which is send to the given user id.
func (c *Client4) CreatePostEphemeral(post *PostEphemeral) (*Post, *Response, error) {
	r, err := c.DoApiPost(c.postsEphemeralRoute(), post.ToUnsanitizedJson())
	if err != nil {
		return nil, BuildResponse(r), err
	}
	defer closeBody(r)
	return PostFromJson(r.Body), BuildResponse(r), nil
}

// UpdatePost updates a post based on the provided post struct.
func (c *Client4) UpdatePost(postId string, post *Post) (*Post, *Response, error) {
	r, err := c.DoApiPut(c.postRoute(postId), post.ToUnsanitizedJson())
	if err != nil {
		return nil, BuildResponse(r), err
	}
	defer closeBody(r)
	return PostFromJson(r.Body), BuildResponse(r), nil
}

// PatchPost partially updates a post. Any missing fields are not updated.
func (c *Client4) PatchPost(postId string, patch *PostPatch) (*Post, *Response, error) {
	buf, err := json.Marshal(patch)
	if err != nil {
		return nil, nil, NewAppError("PatchPost", "api.marshal_error", nil, err.Error(), http.StatusInternalServerError)
	}
	r, err := c.doApiPutBytes(c.postRoute(postId)+"/patch", buf)
	if err != nil {
		return nil, BuildResponse(r), err
	}
	defer closeBody(r)
	return PostFromJson(r.Body), BuildResponse(r), nil
}

// SetPostUnread marks channel where post belongs as unread on the time of the provided post.
func (c *Client4) SetPostUnread(userId string, postId string, collapsedThreadsSupported bool) (*Response, error) {
	b, err := json.Marshal(map[string]bool{"collapsed_threads_supported": collapsedThreadsSupported})
	if err != nil {
		return nil, NewAppError("SetPostUnread", "api.marshal_error", nil, err.Error(), http.StatusInternalServerError)
	}
	r, err := c.doApiPostBytes(c.userRoute(userId)+c.postRoute(postId)+"/set_unread", b)
	if err != nil {
		return BuildResponse(r), err
	}
	defer closeBody(r)
	return BuildResponse(r), nil
}

// PinPost pin a post based on provided post id string.
func (c *Client4) PinPost(postId string) (*Response, error) {
	r, err := c.DoApiPost(c.postRoute(postId)+"/pin", "")
	if err != nil {
		return BuildResponse(r), err
	}
	defer closeBody(r)
	return BuildResponse(r), nil
}

// UnpinPost unpin a post based on provided post id string.
func (c *Client4) UnpinPost(postId string) (*Response, error) {
	r, err := c.DoApiPost(c.postRoute(postId)+"/unpin", "")
	if err != nil {
		return BuildResponse(r), err
	}
	defer closeBody(r)
	return BuildResponse(r), nil
}

// GetPost gets a single post.
func (c *Client4) GetPost(postId string, etag string) (*Post, *Response, error) {
	r, err := c.DoApiGet(c.postRoute(postId), etag)
	if err != nil {
		return nil, BuildResponse(r), err
	}
	defer closeBody(r)
	return PostFromJson(r.Body), BuildResponse(r), nil
}

// DeletePost deletes a post from the provided post id string.
func (c *Client4) DeletePost(postId string) (*Response, error) {
	r, err := c.DoApiDelete(c.postRoute(postId))
	if err != nil {
		return BuildResponse(r), err
	}
	defer closeBody(r)
	return BuildResponse(r), nil
}

// GetPostThread gets a post with all the other posts in the same thread.
func (c *Client4) GetPostThread(postId string, etag string, collapsedThreads bool) (*PostList, *Response, error) {
	url := c.postRoute(postId) + "/thread"
	if collapsedThreads {
		url += "?collapsedThreads=true"
	}
	r, err := c.DoApiGet(url, etag)
	if err != nil {
		return nil, BuildResponse(r), err
	}
	defer closeBody(r)
	return PostListFromJson(r.Body), BuildResponse(r), nil
}

// GetPostsForChannel gets a page of posts with an array for ordering for a channel.
func (c *Client4) GetPostsForChannel(channelId string, page, perPage int, etag string, collapsedThreads bool) (*PostList, *Response, error) {
	query := fmt.Sprintf("?page=%v&per_page=%v", page, perPage)
	if collapsedThreads {
		query += "&collapsedThreads=true"
	}
	r, err := c.DoApiGet(c.channelRoute(channelId)+"/posts"+query, etag)
	if err != nil {
		return nil, BuildResponse(r), err
	}
	defer closeBody(r)
	return PostListFromJson(r.Body), BuildResponse(r), nil
}

// GetFlaggedPostsForUser returns flagged posts of a user based on user id string.
func (c *Client4) GetFlaggedPostsForUser(userId string, page int, perPage int) (*PostList, *Response, error) {
	query := fmt.Sprintf("?page=%v&per_page=%v", page, perPage)
	r, err := c.DoApiGet(c.userRoute(userId)+"/posts/flagged"+query, "")
	if err != nil {
		return nil, BuildResponse(r), err
	}
	defer closeBody(r)
	return PostListFromJson(r.Body), BuildResponse(r), nil
}

// GetFlaggedPostsForUserInTeam returns flagged posts in team of a user based on user id string.
func (c *Client4) GetFlaggedPostsForUserInTeam(userId string, teamId string, page int, perPage int) (*PostList, *Response, error) {
	if !IsValidId(teamId) {
		return nil, nil, NewAppError("GetFlaggedPostsForUserInTeam", "model.client.get_flagged_posts_in_team.missing_parameter.app_error", nil, "", http.StatusBadRequest)
	}

	query := fmt.Sprintf("?team_id=%v&page=%v&per_page=%v", teamId, page, perPage)
	r, err := c.DoApiGet(c.userRoute(userId)+"/posts/flagged"+query, "")
	if err != nil {
		return nil, BuildResponse(r), err
	}
	defer closeBody(r)
	return PostListFromJson(r.Body), BuildResponse(r), nil
}

// GetFlaggedPostsForUserInChannel returns flagged posts in channel of a user based on user id string.
func (c *Client4) GetFlaggedPostsForUserInChannel(userId string, channelId string, page int, perPage int) (*PostList, *Response, error) {
	if !IsValidId(channelId) {
		return nil, nil, NewAppError("GetFlaggedPostsForUserInChannel", "model.client.get_flagged_posts_in_channel.missing_parameter.app_error", nil, "", http.StatusBadRequest)
	}

	query := fmt.Sprintf("?channel_id=%v&page=%v&per_page=%v", channelId, page, perPage)
	r, err := c.DoApiGet(c.userRoute(userId)+"/posts/flagged"+query, "")
	if err != nil {
		return nil, BuildResponse(r), err
	}
	defer closeBody(r)
	return PostListFromJson(r.Body), BuildResponse(r), nil
}

// GetPostsSince gets posts created after a specified time as Unix time in milliseconds.
func (c *Client4) GetPostsSince(channelId string, time int64, collapsedThreads bool) (*PostList, *Response, error) {
	query := fmt.Sprintf("?since=%v", time)
	if collapsedThreads {
		query += "&collapsedThreads=true"
	}
	r, err := c.DoApiGet(c.channelRoute(channelId)+"/posts"+query, "")
	if err != nil {
		return nil, BuildResponse(r), err
	}
	defer closeBody(r)
	return PostListFromJson(r.Body), BuildResponse(r), nil
}

// GetPostsAfter gets a page of posts that were posted after the post provided.
func (c *Client4) GetPostsAfter(channelId, postId string, page, perPage int, etag string, collapsedThreads bool) (*PostList, *Response, error) {
	query := fmt.Sprintf("?page=%v&per_page=%v&after=%v", page, perPage, postId)
	if collapsedThreads {
		query += "&collapsedThreads=true"
	}
	r, err := c.DoApiGet(c.channelRoute(channelId)+"/posts"+query, etag)
	if err != nil {
		return nil, BuildResponse(r), err
	}
	defer closeBody(r)
	return PostListFromJson(r.Body), BuildResponse(r), nil
}

// GetPostsBefore gets a page of posts that were posted before the post provided.
func (c *Client4) GetPostsBefore(channelId, postId string, page, perPage int, etag string, collapsedThreads bool) (*PostList, *Response, error) {
	query := fmt.Sprintf("?page=%v&per_page=%v&before=%v", page, perPage, postId)
	if collapsedThreads {
		query += "&collapsedThreads=true"
	}
	r, err := c.DoApiGet(c.channelRoute(channelId)+"/posts"+query, etag)
	if err != nil {
		return nil, BuildResponse(r), err
	}
	defer closeBody(r)
	return PostListFromJson(r.Body), BuildResponse(r), nil
}

// GetPostsAroundLastUnread gets a list of posts around last unread post by a user in a channel.
func (c *Client4) GetPostsAroundLastUnread(userId, channelId string, limitBefore, limitAfter int, collapsedThreads bool) (*PostList, *Response, error) {
	query := fmt.Sprintf("?limit_before=%v&limit_after=%v", limitBefore, limitAfter)
	if collapsedThreads {
		query += "&collapsedThreads=true"
	}
	r, err := c.DoApiGet(c.userRoute(userId)+c.channelRoute(channelId)+"/posts/unread"+query, "")
	if err != nil {
		return nil, BuildResponse(r), err
	}
	defer closeBody(r)
	return PostListFromJson(r.Body), BuildResponse(r), nil
}

// SearchFiles returns any posts with matching terms string.
func (c *Client4) SearchFiles(teamId string, terms string, isOrSearch bool) (*FileInfoList, *Response, error) {
	params := SearchParameter{
		Terms:      &terms,
		IsOrSearch: &isOrSearch,
	}
	return c.SearchFilesWithParams(teamId, &params)
}

// SearchFilesWithParams returns any posts with matching terms string.
func (c *Client4) SearchFilesWithParams(teamId string, params *SearchParameter) (*FileInfoList, *Response, error) {
	r, err := c.DoApiPost(c.teamRoute(teamId)+"/files/search", params.SearchParameterToJson())
	if err != nil {
		return nil, BuildResponse(r), err
	}
	defer closeBody(r)
	return FileInfoListFromJson(r.Body), BuildResponse(r), nil
}

// SearchPosts returns any posts with matching terms string.
func (c *Client4) SearchPosts(teamId string, terms string, isOrSearch bool) (*PostList, *Response, error) {
	params := SearchParameter{
		Terms:      &terms,
		IsOrSearch: &isOrSearch,
	}
	return c.SearchPostsWithParams(teamId, &params)
}

// SearchPostsWithParams returns any posts with matching terms string.
func (c *Client4) SearchPostsWithParams(teamId string, params *SearchParameter) (*PostList, *Response, error) {
	r, err := c.DoApiPost(c.teamRoute(teamId)+"/posts/search", params.SearchParameterToJson())
	if err != nil {
		return nil, BuildResponse(r), err
	}
	defer closeBody(r)
	return PostListFromJson(r.Body), BuildResponse(r), nil
}

// SearchPostsWithMatches returns any posts with matching terms string, including.
func (c *Client4) SearchPostsWithMatches(teamId string, terms string, isOrSearch bool) (*PostSearchResults, *Response, error) {
	requestBody := map[string]interface{}{"terms": terms, "is_or_search": isOrSearch}
	r, err := c.DoApiPost(c.teamRoute(teamId)+"/posts/search", StringInterfaceToJson(requestBody))
	if err != nil {
		return nil, BuildResponse(r), err
	}
	defer closeBody(r)
	return PostSearchResultsFromJson(r.Body), BuildResponse(r), nil
}

// DoPostAction performs a post action.
func (c *Client4) DoPostAction(postId, actionId string) (*Response, error) {
	r, err := c.DoApiPost(c.postRoute(postId)+"/actions/"+actionId, "")
	if err != nil {
		return BuildResponse(r), err
	}
	defer closeBody(r)
	return BuildResponse(r), nil
}

// DoPostActionWithCookie performs a post action with extra arguments
func (c *Client4) DoPostActionWithCookie(postId, actionId, selected, cookieStr string) (*Response, error) {
	var body []byte
	if selected != "" || cookieStr != "" {
		body, _ = json.Marshal(DoPostActionRequest{
			SelectedOption: selected,
			Cookie:         cookieStr,
		})
	}
	r, err := c.DoApiPost(c.postRoute(postId)+"/actions/"+actionId, string(body))
	if err != nil {
		return BuildResponse(r), err
	}
	defer closeBody(r)
	return BuildResponse(r), nil
}

// OpenInteractiveDialog sends a WebSocket event to a user's clients to
// open interactive dialogs, based on the provided trigger ID and other
// provided data. Used with interactive message buttons, menus and
// slash commands.
func (c *Client4) OpenInteractiveDialog(request OpenDialogRequest) (*Response, error) {
	b, _ := json.Marshal(request)
	r, err := c.DoApiPost("/actions/dialogs/open", string(b))
	if err != nil {
		return BuildResponse(r), err
	}
	defer closeBody(r)
	return BuildResponse(r), nil
}

// SubmitInteractiveDialog will submit the provided dialog data to the integration
// configured by the URL. Used with the interactive dialogs integration feature.
func (c *Client4) SubmitInteractiveDialog(request SubmitDialogRequest) (*SubmitDialogResponse, *Response, error) {
	b, _ := json.Marshal(request)
	r, err := c.DoApiPost("/actions/dialogs/submit", string(b))
	if err != nil {
		return nil, BuildResponse(r), err
	}
	defer closeBody(r)

	var resp SubmitDialogResponse
	json.NewDecoder(r.Body).Decode(&resp)
	return &resp, BuildResponse(r), nil
}

// UploadFile will upload a file to a channel using a multipart request, to be later attached to a post.
// This method is functionally equivalent to Client4.UploadFileAsRequestBody.
func (c *Client4) UploadFile(data []byte, channelId string, filename string) (*FileUploadResponse, *Response, error) {
	body := &bytes.Buffer{}
	writer := multipart.NewWriter(body)

	part, err := writer.CreateFormField("channel_id")
	if err != nil {
		return nil, nil, err
	}

	_, err = io.Copy(part, strings.NewReader(channelId))
	if err != nil {
		return nil, nil, err
	}

	part, err = writer.CreateFormFile("files", filename)
	if err != nil {
		return nil, nil, err
	}
	_, err = io.Copy(part, bytes.NewBuffer(data))
	if err != nil {
		return nil, nil, err
	}

	err = writer.Close()
	if err != nil {
		return nil, nil, err
	}

	return c.DoUploadFile(c.filesRoute(), body.Bytes(), writer.FormDataContentType())
}

// UploadFileAsRequestBody will upload a file to a channel as the body of a request, to be later attached
// to a post. This method is functionally equivalent to Client4.UploadFile.
func (c *Client4) UploadFileAsRequestBody(data []byte, channelId string, filename string) (*FileUploadResponse, *Response, error) {
	return c.DoUploadFile(c.filesRoute()+fmt.Sprintf("?channel_id=%v&filename=%v", url.QueryEscape(channelId), url.QueryEscape(filename)), data, http.DetectContentType(data))
}

// GetFile gets the bytes for a file by id.
func (c *Client4) GetFile(fileId string) ([]byte, *Response, error) {
	r, err := c.DoApiGet(c.fileRoute(fileId), "")
	if err != nil {
		return nil, BuildResponse(r), err
	}
	defer closeBody(r)

	data, err := ioutil.ReadAll(r.Body)
	if err != nil {
		return nil, BuildResponse(r), NewAppError("GetFile", "model.client.read_file.app_error", nil, err.Error(), r.StatusCode)
	}
	return data, BuildResponse(r), nil
}

// DownloadFile gets the bytes for a file by id, optionally adding headers to force the browser to download it.
func (c *Client4) DownloadFile(fileId string, download bool) ([]byte, *Response, error) {
	r, err := c.DoApiGet(c.fileRoute(fileId)+fmt.Sprintf("?download=%v", download), "")
	if err != nil {
		return nil, BuildResponse(r), err
	}
	defer closeBody(r)

	data, err := ioutil.ReadAll(r.Body)
	if err != nil {
		return nil, BuildResponse(r), NewAppError("DownloadFile", "model.client.read_file.app_error", nil, err.Error(), r.StatusCode)
	}
	return data, BuildResponse(r), nil
}

// GetFileThumbnail gets the bytes for a file by id.
func (c *Client4) GetFileThumbnail(fileId string) ([]byte, *Response, error) {
	r, err := c.DoApiGet(c.fileRoute(fileId)+"/thumbnail", "")
	if err != nil {
		return nil, BuildResponse(r), err
	}
	defer closeBody(r)

	data, err := ioutil.ReadAll(r.Body)
	if err != nil {
		return nil, BuildResponse(r), NewAppError("GetFileThumbnail", "model.client.read_file.app_error", nil, err.Error(), r.StatusCode)
	}
	return data, BuildResponse(r), nil
}

// DownloadFileThumbnail gets the bytes for a file by id, optionally adding headers to force the browser to download it.
func (c *Client4) DownloadFileThumbnail(fileId string, download bool) ([]byte, *Response, error) {
	r, err := c.DoApiGet(c.fileRoute(fileId)+fmt.Sprintf("/thumbnail?download=%v", download), "")
	if err != nil {
		return nil, BuildResponse(r), err
	}
	defer closeBody(r)

	data, err := ioutil.ReadAll(r.Body)
	if err != nil {
		return nil, BuildResponse(r), NewAppError("DownloadFileThumbnail", "model.client.read_file.app_error", nil, err.Error(), r.StatusCode)
	}
	return data, BuildResponse(r), nil
}

// GetFileLink gets the public link of a file by id.
func (c *Client4) GetFileLink(fileId string) (string, *Response, error) {
	r, err := c.DoApiGet(c.fileRoute(fileId)+"/link", "")
	if err != nil {
		return "", BuildResponse(r), err
	}
	defer closeBody(r)
	return MapFromJson(r.Body)["link"], BuildResponse(r), nil
}

// GetFilePreview gets the bytes for a file by id.
func (c *Client4) GetFilePreview(fileId string) ([]byte, *Response, error) {
	r, err := c.DoApiGet(c.fileRoute(fileId)+"/preview", "")
	if err != nil {
		return nil, BuildResponse(r), err
	}
	defer closeBody(r)

	data, err := ioutil.ReadAll(r.Body)
	if err != nil {
		return nil, BuildResponse(r), NewAppError("GetFilePreview", "model.client.read_file.app_error", nil, err.Error(), r.StatusCode)
	}
	return data, BuildResponse(r), nil
}

// DownloadFilePreview gets the bytes for a file by id.
func (c *Client4) DownloadFilePreview(fileId string, download bool) ([]byte, *Response, error) {
	r, err := c.DoApiGet(c.fileRoute(fileId)+fmt.Sprintf("/preview?download=%v", download), "")
	if err != nil {
		return nil, BuildResponse(r), err
	}
	defer closeBody(r)

	data, err := ioutil.ReadAll(r.Body)
	if err != nil {
		return nil, BuildResponse(r), NewAppError("DownloadFilePreview", "model.client.read_file.app_error", nil, err.Error(), r.StatusCode)
	}
	return data, BuildResponse(r), nil
}

// GetFileInfo gets all the file info objects.
func (c *Client4) GetFileInfo(fileId string) (*FileInfo, *Response, error) {
	r, err := c.DoApiGet(c.fileRoute(fileId)+"/info", "")
	if err != nil {
		return nil, BuildResponse(r), err
	}
	defer closeBody(r)
	return FileInfoFromJson(r.Body), BuildResponse(r), nil
}

// GetFileInfosForPost gets all the file info objects attached to a post.
func (c *Client4) GetFileInfosForPost(postId string, etag string) ([]*FileInfo, *Response, error) {
	r, err := c.DoApiGet(c.postRoute(postId)+"/files/info", etag)
	if err != nil {
		return nil, BuildResponse(r), err
	}
	defer closeBody(r)
	return FileInfosFromJson(r.Body), BuildResponse(r), nil
}

// General/System Section

// GenerateSupportPacket downloads the generated support packet
func (c *Client4) GenerateSupportPacket() ([]byte, *Response, error) {
	r, err := c.DoApiGet(c.systemRoute()+"/support_packet", "")
	if err != nil {
		return nil, BuildResponse(r), err
	}
	defer closeBody(r)

	data, err := ioutil.ReadAll(r.Body)
	if err != nil {
		return nil, BuildResponse(r), NewAppError("GetFile", "model.client.read_job_result_file.app_error", nil, err.Error(), r.StatusCode)
	}
	return data, BuildResponse(r), nil
}

// GetPing will return ok if the running goRoutines are below the threshold and unhealthy for above.
func (c *Client4) GetPing() (string, *Response, error) {
	r, err := c.DoApiGet(c.systemRoute()+"/ping", "")
	if r != nil && r.StatusCode == 500 {
		defer r.Body.Close()
		return StatusUnhealthy, BuildResponse(r), err
	}
	if err != nil {
		return "", BuildResponse(r), err
	}
	defer closeBody(r)
	return MapFromJson(r.Body)["status"], BuildResponse(r), nil
}

// GetPingWithServerStatus will return ok if several basic server health checks
// all pass successfully.
func (c *Client4) GetPingWithServerStatus() (string, *Response, error) {
	r, err := c.DoApiGet(c.systemRoute()+"/ping?get_server_status="+c.boolString(true), "")
	if r != nil && r.StatusCode == 500 {
		defer r.Body.Close()
		return StatusUnhealthy, BuildResponse(r), err
	}
	if err != nil {
		return "", BuildResponse(r), err
	}
	defer closeBody(r)
	return MapFromJson(r.Body)["status"], BuildResponse(r), nil
}

// GetPingWithFullServerStatus will return the full status if several basic server
// health checks all pass successfully.
func (c *Client4) GetPingWithFullServerStatus() (map[string]string, *Response, error) {
	r, err := c.DoApiGet(c.systemRoute()+"/ping?get_server_status="+c.boolString(true), "")
	if r != nil && r.StatusCode == 500 {
		defer r.Body.Close()
		return map[string]string{"status": StatusUnhealthy}, BuildResponse(r), err
	}
	if err != nil {
		return nil, BuildResponse(r), err
	}
	defer closeBody(r)
	return MapFromJson(r.Body), BuildResponse(r), nil
}

// TestEmail will attempt to connect to the configured SMTP server.
func (c *Client4) TestEmail(config *Config) (*Response, error) {
	buf, err := json.Marshal(config)
	if err != nil {
		return nil, NewAppError("TestEmail", "api.marshal_error", nil, err.Error(), http.StatusInternalServerError)
	}
	r, err := c.doApiPostBytes(c.testEmailRoute(), buf)
	if err != nil {
		return BuildResponse(r), err
	}
	defer closeBody(r)
	return BuildResponse(r), nil
}

// TestSiteURL will test the validity of a site URL.
func (c *Client4) TestSiteURL(siteURL string) (*Response, error) {
	requestBody := make(map[string]string)
	requestBody["site_url"] = siteURL
	r, err := c.DoApiPost(c.testSiteURLRoute(), MapToJson(requestBody))
	if err != nil {
		return BuildResponse(r), err
	}
	defer closeBody(r)
	return BuildResponse(r), nil
}

// TestS3Connection will attempt to connect to the AWS S3.
func (c *Client4) TestS3Connection(config *Config) (*Response, error) {
	buf, err := json.Marshal(config)
	if err != nil {
		return nil, NewAppError("TestS3Connection", "api.marshal_error", nil, err.Error(), http.StatusInternalServerError)
	}
	r, err := c.doApiPostBytes(c.testS3Route(), buf)
	if err != nil {
		return BuildResponse(r), err
	}
	defer closeBody(r)
	return BuildResponse(r), nil
}

// GetConfig will retrieve the server config with some sanitized items.
func (c *Client4) GetConfig() (*Config, *Response, error) {
	r, err := c.DoApiGet(c.configRoute(), "")
	if err != nil {
		return nil, BuildResponse(r), err
	}
	defer closeBody(r)
	return ConfigFromJson(r.Body), BuildResponse(r), nil
}

// ReloadConfig will reload the server configuration.
func (c *Client4) ReloadConfig() (*Response, error) {
	r, err := c.DoApiPost(c.configRoute()+"/reload", "")
	if err != nil {
		return BuildResponse(r), err
	}
	defer closeBody(r)
	return BuildResponse(r), nil
}

// GetOldClientConfig will retrieve the parts of the server configuration needed by the
// client, formatted in the old format.
func (c *Client4) GetOldClientConfig(etag string) (map[string]string, *Response, error) {
	r, err := c.DoApiGet(c.configRoute()+"/client?format=old", etag)
	if err != nil {
		return nil, BuildResponse(r), err
	}
	defer closeBody(r)
	return MapFromJson(r.Body), BuildResponse(r), nil
}

// GetEnvironmentConfig will retrieve a map mirroring the server configuration where fields
// are set to true if the corresponding config setting is set through an environment variable.
// Settings that haven't been set through environment variables will be missing from the map.
func (c *Client4) GetEnvironmentConfig() (map[string]interface{}, *Response, error) {
	r, err := c.DoApiGet(c.configRoute()+"/environment", "")
	if err != nil {
		return nil, BuildResponse(r), err
	}
	defer closeBody(r)
	return StringInterfaceFromJson(r.Body), BuildResponse(r), nil
}

// GetOldClientLicense will retrieve the parts of the server license needed by the
// client, formatted in the old format.
func (c *Client4) GetOldClientLicense(etag string) (map[string]string, *Response, error) {
	r, err := c.DoApiGet(c.licenseRoute()+"/client?format=old", etag)
	if err != nil {
		return nil, BuildResponse(r), err
	}
	defer closeBody(r)
	return MapFromJson(r.Body), BuildResponse(r), nil
}

// DatabaseRecycle will recycle the connections. Discard current connection and get new one.
func (c *Client4) DatabaseRecycle() (*Response, error) {
	r, err := c.DoApiPost(c.databaseRoute()+"/recycle", "")
	if err != nil {
		return BuildResponse(r), err
	}
	defer closeBody(r)
	return BuildResponse(r), nil
}

// InvalidateCaches will purge the cache and can affect the performance while is cleaning.
func (c *Client4) InvalidateCaches() (*Response, error) {
	r, err := c.DoApiPost(c.cacheRoute()+"/invalidate", "")
	if err != nil {
		return BuildResponse(r), err
	}
	defer closeBody(r)
	return BuildResponse(r), nil
}

// UpdateConfig will update the server configuration.
func (c *Client4) UpdateConfig(config *Config) (*Config, *Response, error) {
	buf, err := json.Marshal(config)
	if err != nil {
		return nil, nil, NewAppError("UpdateConfig", "api.marshal_error", nil, err.Error(), http.StatusInternalServerError)
	}
	r, err := c.doApiPutBytes(c.configRoute(), buf)
	if err != nil {
		return nil, BuildResponse(r), err
	}
	defer closeBody(r)
	return ConfigFromJson(r.Body), BuildResponse(r), nil
}

// MigrateConfig will migrate existing config to the new one.
func (c *Client4) MigrateConfig(from, to string) (*Response, error) {
	m := make(map[string]string, 2)
	m["from"] = from
	m["to"] = to
	r, err := c.DoApiPost(c.configRoute()+"/migrate", MapToJson(m))
	if err != nil {
		return BuildResponse(r), err
	}
	defer closeBody(r)
	return BuildResponse(r), nil
}

// UploadLicenseFile will add a license file to the system.
func (c *Client4) UploadLicenseFile(data []byte) (*Response, error) {
	body := &bytes.Buffer{}
	writer := multipart.NewWriter(body)

	part, err := writer.CreateFormFile("license", "test-license.mattermost-license")
	if err != nil {
		return nil, NewAppError("UploadLicenseFile", "model.client.set_profile_user.no_file.app_error", nil, err.Error(), http.StatusBadRequest)
	}

	if _, err = io.Copy(part, bytes.NewBuffer(data)); err != nil {
		return nil, NewAppError("UploadLicenseFile", "model.client.set_profile_user.no_file.app_error", nil, err.Error(), http.StatusBadRequest)
	}

	if err = writer.Close(); err != nil {
		return nil, NewAppError("UploadLicenseFile", "model.client.set_profile_user.writer.app_error", nil, err.Error(), http.StatusBadRequest)
	}

	rq, err := http.NewRequest("POST", c.ApiUrl+c.licenseRoute(), bytes.NewReader(body.Bytes()))
	if err != nil {
		return nil, err
	}
	rq.Header.Set("Content-Type", writer.FormDataContentType())

	if c.AuthToken != "" {
		rq.Header.Set(HeaderAuth, c.AuthType+" "+c.AuthToken)
	}

	rp, err := c.HTTPClient.Do(rq)
	if err != nil {
		return BuildResponse(rp), err
	}
	defer closeBody(rp)

	if rp.StatusCode >= 300 {
		return BuildResponse(rp), AppErrorFromJson(rp.Body)
	}

	return BuildResponse(rp), nil
}

// RemoveLicenseFile will remove the server license it exists. Note that this will
// disable all enterprise features.
func (c *Client4) RemoveLicenseFile() (*Response, error) {
	r, err := c.DoApiDelete(c.licenseRoute())
	if err != nil {
		return BuildResponse(r), err
	}
	defer closeBody(r)
	return BuildResponse(r), nil
}

// GetAnalyticsOld will retrieve analytics using the old format. New format is not
// available but the "/analytics" endpoint is reserved for it. The "name" argument is optional
// and defaults to "standard". The "teamId" argument is optional and will limit results
// to a specific team.
func (c *Client4) GetAnalyticsOld(name, teamId string) (AnalyticsRows, *Response, error) {
	query := fmt.Sprintf("?name=%v&team_id=%v", name, teamId)
	r, err := c.DoApiGet(c.analyticsRoute()+"/old"+query, "")
	if err != nil {
		return nil, BuildResponse(r), err
	}
	defer closeBody(r)

	var rows AnalyticsRows
	err = json.NewDecoder(r.Body).Decode(&rows)
	if err != nil {
		return nil, BuildResponse(r), NewAppError("GetAnalyticsOld", "api.marshal_error", nil, err.Error(), http.StatusInternalServerError)
	}
	return rows, BuildResponse(r), nil
}

// Webhooks Section

// CreateIncomingWebhook creates an incoming webhook for a channel.
func (c *Client4) CreateIncomingWebhook(hook *IncomingWebhook) (*IncomingWebhook, *Response, error) {
	buf, err := json.Marshal(hook)
	if err != nil {
		return nil, nil, NewAppError("CreateIncomingWebhook", "api.marshal_error", nil, err.Error(), http.StatusInternalServerError)
	}
	r, err := c.doApiPostBytes(c.incomingWebhooksRoute(), buf)
	if err != nil {
		return nil, BuildResponse(r), err
	}
	defer closeBody(r)
	return IncomingWebhookFromJson(r.Body), BuildResponse(r), nil
}

// UpdateIncomingWebhook updates an incoming webhook for a channel.
func (c *Client4) UpdateIncomingWebhook(hook *IncomingWebhook) (*IncomingWebhook, *Response, error) {
	buf, err := json.Marshal(hook)
	if err != nil {
		return nil, nil, NewAppError("UpdateIncomingWebhook", "api.marshal_error", nil, err.Error(), http.StatusInternalServerError)
	}
	r, err := c.doApiPutBytes(c.incomingWebhookRoute(hook.Id), buf)
	if err != nil {
		return nil, BuildResponse(r), err
	}
	defer closeBody(r)
	return IncomingWebhookFromJson(r.Body), BuildResponse(r), nil
}

// GetIncomingWebhooks returns a page of incoming webhooks on the system. Page counting starts at 0.
func (c *Client4) GetIncomingWebhooks(page int, perPage int, etag string) ([]*IncomingWebhook, *Response, error) {
	query := fmt.Sprintf("?page=%v&per_page=%v", page, perPage)
	r, err := c.DoApiGet(c.incomingWebhooksRoute()+query, etag)
	if err != nil {
		return nil, BuildResponse(r), err
	}
	defer closeBody(r)
	return IncomingWebhookListFromJson(r.Body), BuildResponse(r), nil
}

// GetIncomingWebhooksForTeam returns a page of incoming webhooks for a team. Page counting starts at 0.
func (c *Client4) GetIncomingWebhooksForTeam(teamId string, page int, perPage int, etag string) ([]*IncomingWebhook, *Response, error) {
	query := fmt.Sprintf("?page=%v&per_page=%v&team_id=%v", page, perPage, teamId)
	r, err := c.DoApiGet(c.incomingWebhooksRoute()+query, etag)
	if err != nil {
		return nil, BuildResponse(r), err
	}
	defer closeBody(r)
	return IncomingWebhookListFromJson(r.Body), BuildResponse(r), nil
}

// GetIncomingWebhook returns an Incoming webhook given the hook ID.
func (c *Client4) GetIncomingWebhook(hookID string, etag string) (*IncomingWebhook, *Response, error) {
	r, err := c.DoApiGet(c.incomingWebhookRoute(hookID), etag)
	if err != nil {
		return nil, BuildResponse(r), err
	}
	defer closeBody(r)
	return IncomingWebhookFromJson(r.Body), BuildResponse(r), nil
}

// DeleteIncomingWebhook deletes and Incoming Webhook given the hook ID.
func (c *Client4) DeleteIncomingWebhook(hookID string) (*Response, error) {
	r, err := c.DoApiDelete(c.incomingWebhookRoute(hookID))
	if err != nil {
		return BuildResponse(r), err
	}
	defer closeBody(r)
	return BuildResponse(r), nil
}

// CreateOutgoingWebhook creates an outgoing webhook for a team or channel.
func (c *Client4) CreateOutgoingWebhook(hook *OutgoingWebhook) (*OutgoingWebhook, *Response, error) {
	buf, err := json.Marshal(hook)
	if err != nil {
		return nil, nil, NewAppError("CreateOutgoingWebhook", "api.marshal_error", nil, err.Error(), http.StatusInternalServerError)
	}
	r, err := c.doApiPostBytes(c.outgoingWebhooksRoute(), buf)
	if err != nil {
		return nil, BuildResponse(r), err
	}
	defer closeBody(r)
	return OutgoingWebhookFromJson(r.Body), BuildResponse(r), nil
}

// UpdateOutgoingWebhook creates an outgoing webhook for a team or channel.
func (c *Client4) UpdateOutgoingWebhook(hook *OutgoingWebhook) (*OutgoingWebhook, *Response, error) {
	buf, err := json.Marshal(hook)
	if err != nil {
		return nil, nil, NewAppError("UpdateOutgoingWebhook", "api.marshal_error", nil, err.Error(), http.StatusInternalServerError)
	}
	r, err := c.doApiPutBytes(c.outgoingWebhookRoute(hook.Id), buf)
	if err != nil {
		return nil, BuildResponse(r), err
	}
	defer closeBody(r)
	return OutgoingWebhookFromJson(r.Body), BuildResponse(r), nil
}

// GetOutgoingWebhooks returns a page of outgoing webhooks on the system. Page counting starts at 0.
func (c *Client4) GetOutgoingWebhooks(page int, perPage int, etag string) ([]*OutgoingWebhook, *Response, error) {
	query := fmt.Sprintf("?page=%v&per_page=%v", page, perPage)
	r, err := c.DoApiGet(c.outgoingWebhooksRoute()+query, etag)
	if err != nil {
		return nil, BuildResponse(r), err
	}
	defer closeBody(r)
	return OutgoingWebhookListFromJson(r.Body), BuildResponse(r), nil
}

// GetOutgoingWebhook outgoing webhooks on the system requested by Hook Id.
func (c *Client4) GetOutgoingWebhook(hookId string) (*OutgoingWebhook, *Response, error) {
	r, err := c.DoApiGet(c.outgoingWebhookRoute(hookId), "")
	if err != nil {
		return nil, BuildResponse(r), err
	}
	defer closeBody(r)
	return OutgoingWebhookFromJson(r.Body), BuildResponse(r), nil
}

// GetOutgoingWebhooksForChannel returns a page of outgoing webhooks for a channel. Page counting starts at 0.
func (c *Client4) GetOutgoingWebhooksForChannel(channelId string, page int, perPage int, etag string) ([]*OutgoingWebhook, *Response, error) {
	query := fmt.Sprintf("?page=%v&per_page=%v&channel_id=%v", page, perPage, channelId)
	r, err := c.DoApiGet(c.outgoingWebhooksRoute()+query, etag)
	if err != nil {
		return nil, BuildResponse(r), err
	}
	defer closeBody(r)
	return OutgoingWebhookListFromJson(r.Body), BuildResponse(r), nil
}

// GetOutgoingWebhooksForTeam returns a page of outgoing webhooks for a team. Page counting starts at 0.
func (c *Client4) GetOutgoingWebhooksForTeam(teamId string, page int, perPage int, etag string) ([]*OutgoingWebhook, *Response, error) {
	query := fmt.Sprintf("?page=%v&per_page=%v&team_id=%v", page, perPage, teamId)
	r, err := c.DoApiGet(c.outgoingWebhooksRoute()+query, etag)
	if err != nil {
		return nil, BuildResponse(r), err
	}
	defer closeBody(r)
	return OutgoingWebhookListFromJson(r.Body), BuildResponse(r), nil
}

// RegenOutgoingHookToken regenerate the outgoing webhook token.
func (c *Client4) RegenOutgoingHookToken(hookId string) (*OutgoingWebhook, *Response, error) {
	r, err := c.DoApiPost(c.outgoingWebhookRoute(hookId)+"/regen_token", "")
	if err != nil {
		return nil, BuildResponse(r), err
	}
	defer closeBody(r)
	return OutgoingWebhookFromJson(r.Body), BuildResponse(r), nil
}

// DeleteOutgoingWebhook delete the outgoing webhook on the system requested by Hook Id.
func (c *Client4) DeleteOutgoingWebhook(hookId string) (*Response, error) {
	r, err := c.DoApiDelete(c.outgoingWebhookRoute(hookId))
	if err != nil {
		return BuildResponse(r), err
	}
	defer closeBody(r)
	return BuildResponse(r), nil
}

// Preferences Section

// GetPreferences returns the user's preferences.
func (c *Client4) GetPreferences(userId string) (Preferences, *Response, error) {
	r, err := c.DoApiGet(c.preferencesRoute(userId), "")
	if err != nil {
		return nil, BuildResponse(r), err
	}
	defer closeBody(r)
	preferences, _ := PreferencesFromJson(r.Body)
	return preferences, BuildResponse(r), nil
}

// UpdatePreferences saves the user's preferences.
func (c *Client4) UpdatePreferences(userId string, preferences *Preferences) (*Response, error) {
	buf, err := json.Marshal(preferences)
	if err != nil {
		return nil, NewAppError("UpdatePreferences", "api.marshal_error", nil, err.Error(), http.StatusInternalServerError)
	}
	r, err := c.doApiPutBytes(c.preferencesRoute(userId), buf)
	if err != nil {
		return BuildResponse(r), err
	}
	defer closeBody(r)
	return BuildResponse(r), nil
}

// DeletePreferences deletes the user's preferences.
func (c *Client4) DeletePreferences(userId string, preferences *Preferences) (*Response, error) {
	buf, err := json.Marshal(preferences)
	if err != nil {
		return nil, NewAppError("DeletePreferences", "api.marshal_error", nil, err.Error(), http.StatusInternalServerError)
	}
	r, err := c.doApiPostBytes(c.preferencesRoute(userId)+"/delete", buf)
	if err != nil {
		return BuildResponse(r), err
	}
	defer closeBody(r)
	return BuildResponse(r), nil
}

// GetPreferencesByCategory returns the user's preferences from the provided category string.
func (c *Client4) GetPreferencesByCategory(userId string, category string) (Preferences, *Response, error) {
	url := fmt.Sprintf(c.preferencesRoute(userId)+"/%s", category)
	r, err := c.DoApiGet(url, "")
	if err != nil {
		return nil, BuildResponse(r), err
	}
	defer closeBody(r)
	preferences, _ := PreferencesFromJson(r.Body)
	return preferences, BuildResponse(r), nil
}

// GetPreferenceByCategoryAndName returns the user's preferences from the provided category and preference name string.
func (c *Client4) GetPreferenceByCategoryAndName(userId string, category string, preferenceName string) (*Preference, *Response, error) {
	url := fmt.Sprintf(c.preferencesRoute(userId)+"/%s/name/%v", category, preferenceName)
	r, err := c.DoApiGet(url, "")
	if err != nil {
		return nil, BuildResponse(r), err
	}
	defer closeBody(r)
	return PreferenceFromJson(r.Body), BuildResponse(r), nil
}

// SAML Section

// GetSamlMetadata returns metadata for the SAML configuration.
func (c *Client4) GetSamlMetadata() (string, *Response, error) {
	r, err := c.DoApiGet(c.samlRoute()+"/metadata", "")
	if err != nil {
		return "", BuildResponse(r), err
	}
	defer closeBody(r)

	buf := new(bytes.Buffer)
	_, err = buf.ReadFrom(r.Body)
	if err != nil {
		return "", BuildResponse(r), err
	}

	return buf.String(), BuildResponse(r), nil
}

func fileToMultipart(data []byte, filename string) ([]byte, *multipart.Writer, error) {
	body := &bytes.Buffer{}
	writer := multipart.NewWriter(body)

	part, err := writer.CreateFormFile("certificate", filename)
	if err != nil {
		return nil, nil, err
	}

	if _, err = io.Copy(part, bytes.NewBuffer(data)); err != nil {
		return nil, nil, err
	}

	if err := writer.Close(); err != nil {
		return nil, nil, err
	}

	return body.Bytes(), writer, nil
}

// UploadSamlIdpCertificate will upload an IDP certificate for SAML and set the config to use it.
// The filename parameter is deprecated and ignored: the server will pick a hard-coded filename when writing to disk.
func (c *Client4) UploadSamlIdpCertificate(data []byte, filename string) (*Response, error) {
	body, writer, err := fileToMultipart(data, filename)
	if err != nil {
		return nil, NewAppError("UploadSamlIdpCertificate", "model.client.upload_saml_cert.app_error", nil, err.Error(), http.StatusBadRequest)
	}

	_, resp, err := c.DoUploadFile(c.samlRoute()+"/certificate/idp", body, writer.FormDataContentType())
	return resp, err
}

// UploadSamlPublicCertificate will upload a public certificate for SAML and set the config to use it.
// The filename parameter is deprecated and ignored: the server will pick a hard-coded filename when writing to disk.
func (c *Client4) UploadSamlPublicCertificate(data []byte, filename string) (*Response, error) {
	body, writer, err := fileToMultipart(data, filename)
	if err != nil {
		return nil, NewAppError("UploadSamlPublicCertificate", "model.client.upload_saml_cert.app_error", nil, err.Error(), http.StatusBadRequest)
	}

	_, resp, err := c.DoUploadFile(c.samlRoute()+"/certificate/public", body, writer.FormDataContentType())
	return resp, err
}

// UploadSamlPrivateCertificate will upload a private key for SAML and set the config to use it.
// The filename parameter is deprecated and ignored: the server will pick a hard-coded filename when writing to disk.
func (c *Client4) UploadSamlPrivateCertificate(data []byte, filename string) (*Response, error) {
	body, writer, err := fileToMultipart(data, filename)
	if err != nil {
		return nil, NewAppError("UploadSamlPrivateCertificate", "model.client.upload_saml_cert.app_error", nil, err.Error(), http.StatusBadRequest)
	}

	_, resp, err := c.DoUploadFile(c.samlRoute()+"/certificate/private", body, writer.FormDataContentType())
	return resp, err
}

// DeleteSamlIdpCertificate deletes the SAML IDP certificate from the server and updates the config to not use it and disable SAML.
func (c *Client4) DeleteSamlIdpCertificate() (*Response, error) {
	r, err := c.DoApiDelete(c.samlRoute() + "/certificate/idp")
	if err != nil {
		return BuildResponse(r), err
	}
	defer closeBody(r)
	return BuildResponse(r), nil
}

// DeleteSamlPublicCertificate deletes the SAML IDP certificate from the server and updates the config to not use it and disable SAML.
func (c *Client4) DeleteSamlPublicCertificate() (*Response, error) {
	r, err := c.DoApiDelete(c.samlRoute() + "/certificate/public")
	if err != nil {
		return BuildResponse(r), err
	}
	defer closeBody(r)
	return BuildResponse(r), nil
}

// DeleteSamlPrivateCertificate deletes the SAML IDP certificate from the server and updates the config to not use it and disable SAML.
func (c *Client4) DeleteSamlPrivateCertificate() (*Response, error) {
	r, err := c.DoApiDelete(c.samlRoute() + "/certificate/private")
	if err != nil {
		return BuildResponse(r), err
	}
	defer closeBody(r)
	return BuildResponse(r), nil
}

// GetSamlCertificateStatus returns metadata for the SAML configuration.
func (c *Client4) GetSamlCertificateStatus() (*SamlCertificateStatus, *Response, error) {
	r, err := c.DoApiGet(c.samlRoute()+"/certificate/status", "")
	if err != nil {
		return nil, BuildResponse(r), err
	}
	defer closeBody(r)
	return SamlCertificateStatusFromJson(r.Body), BuildResponse(r), nil
}

func (c *Client4) GetSamlMetadataFromIdp(samlMetadataURL string) (*SamlMetadataResponse, *Response, error) {
	requestBody := make(map[string]string)
	requestBody["saml_metadata_url"] = samlMetadataURL
	r, err := c.DoApiPost(c.samlRoute()+"/metadatafromidp", MapToJson(requestBody))
	if err != nil {
		return nil, BuildResponse(r), err
	}

	defer closeBody(r)
	return SamlMetadataResponseFromJson(r.Body), BuildResponse(r), nil
}

// ResetSamlAuthDataToEmail resets the AuthData field of SAML users to their Email.
func (c *Client4) ResetSamlAuthDataToEmail(includeDeleted bool, dryRun bool, userIDs []string) (int64, *Response, error) {
	params := map[string]interface{}{
		"include_deleted": includeDeleted,
		"dry_run":         dryRun,
		"user_ids":        userIDs,
	}
	b, _ := json.Marshal(params)
	r, err := c.doApiPostBytes(c.samlRoute()+"/reset_auth_data", b)
	if err != nil {
		return 0, BuildResponse(r), err
	}
	defer closeBody(r)
	respBody := map[string]int64{}
	err = json.NewDecoder(r.Body).Decode(&respBody)
	if err != nil {
		return 0, BuildResponse(r), NewAppError("Api4.ResetSamlAuthDataToEmail", "api.marshal_error", nil, err.Error(), http.StatusInternalServerError)
	}
	return respBody["num_affected"], BuildResponse(r), nil
}

// Compliance Section

// CreateComplianceReport creates an incoming webhook for a channel.
func (c *Client4) CreateComplianceReport(report *Compliance) (*Compliance, *Response, error) {
	buf, err := json.Marshal(report)
	if err != nil {
		return nil, nil, NewAppError("CreateComplianceReport", "api.marshal_error", nil, err.Error(), http.StatusInternalServerError)
	}
	r, err := c.doApiPostBytes(c.complianceReportsRoute(), buf)
	if err != nil {
		return nil, BuildResponse(r), err
	}
	defer closeBody(r)
	return ComplianceFromJson(r.Body), BuildResponse(r), nil
}

// GetComplianceReports returns list of compliance reports.
func (c *Client4) GetComplianceReports(page, perPage int) (Compliances, *Response, error) {
	query := fmt.Sprintf("?page=%v&per_page=%v", page, perPage)
	r, err := c.DoApiGet(c.complianceReportsRoute()+query, "")
	if err != nil {
		return nil, BuildResponse(r), err
	}
	defer closeBody(r)
	return CompliancesFromJson(r.Body), BuildResponse(r), nil
}

// GetComplianceReport returns a compliance report.
func (c *Client4) GetComplianceReport(reportId string) (*Compliance, *Response, error) {
	r, err := c.DoApiGet(c.complianceReportRoute(reportId), "")
	if err != nil {
		return nil, BuildResponse(r), err
	}
	defer closeBody(r)
	return ComplianceFromJson(r.Body), BuildResponse(r), nil
}

// DownloadComplianceReport returns a full compliance report as a file.
func (c *Client4) DownloadComplianceReport(reportId string) ([]byte, *Response, error) {
	rq, err := http.NewRequest("GET", c.ApiUrl+c.complianceReportDownloadRoute(reportId), nil)
	if err != nil {
		return nil, nil, err
	}

	if c.AuthToken != "" {
		rq.Header.Set(HeaderAuth, "BEARER "+c.AuthToken)
	}

	rp, err := c.HTTPClient.Do(rq)
	if err != nil {
		return nil, BuildResponse(rp), err
	}
	defer closeBody(rp)

	if rp.StatusCode >= 300 {
		return nil, BuildResponse(rp), AppErrorFromJson(rp.Body)
	}

	data, err := ioutil.ReadAll(rp.Body)
	if err != nil {
		return nil, BuildResponse(rp), NewAppError("DownloadComplianceReport", "model.client.read_file.app_error", nil, err.Error(), rp.StatusCode)
	}

	return data, BuildResponse(rp), nil
}

// Cluster Section

// GetClusterStatus returns the status of all the configured cluster nodes.
func (c *Client4) GetClusterStatus() ([]*ClusterInfo, *Response, error) {
	r, err := c.DoApiGet(c.clusterRoute()+"/status", "")
	if err != nil {
		return nil, BuildResponse(r), err
	}
	defer closeBody(r)
	return ClusterInfosFromJson(r.Body), BuildResponse(r), nil
}

// LDAP Section

// SyncLdap will force a sync with the configured LDAP server.
// If includeRemovedMembers is true, then group members who left or were removed from a
// synced team/channel will be re-joined; otherwise, they will be excluded.
func (c *Client4) SyncLdap(includeRemovedMembers bool) (*Response, error) {
	reqBody, _ := json.Marshal(map[string]interface{}{
		"include_removed_members": includeRemovedMembers,
	})
	r, err := c.doApiPostBytes(c.ldapRoute()+"/sync", reqBody)
	if err != nil {
		return BuildResponse(r), err
	}
	defer closeBody(r)
	return BuildResponse(r), nil
}

// TestLdap will attempt to connect to the configured LDAP server and return OK if configured
// correctly.
func (c *Client4) TestLdap() (*Response, error) {
	r, err := c.DoApiPost(c.ldapRoute()+"/test", "")
	if err != nil {
		return BuildResponse(r), err
	}
	defer closeBody(r)
	return BuildResponse(r), nil
}

// GetLdapGroups retrieves the immediate child groups of the given parent group.
func (c *Client4) GetLdapGroups() ([]*Group, *Response, error) {
	path := fmt.Sprintf("%s/groups", c.ldapRoute())

	r, err := c.DoApiGet(path, "")
	if err != nil {
		return nil, BuildResponse(r), err
	}
	defer closeBody(r)

	responseData := struct {
		Count  int      `json:"count"`
		Groups []*Group `json:"groups"`
	}{}
	if err := json.NewDecoder(r.Body).Decode(&responseData); err != nil {
		return nil, BuildResponse(r), NewAppError("Api4.GetLdapGroups", "api.marshal_error", nil, err.Error(), http.StatusInternalServerError)
	}
	for i := range responseData.Groups {
		responseData.Groups[i].DisplayName = *responseData.Groups[i].Name
	}

	return responseData.Groups, BuildResponse(r), nil
}

// LinkLdapGroup creates or undeletes a Mattermost group and associates it to the given LDAP group DN.
func (c *Client4) LinkLdapGroup(dn string) (*Group, *Response, error) {
	path := fmt.Sprintf("%s/groups/%s/link", c.ldapRoute(), dn)

	r, err := c.DoApiPost(path, "")
	if err != nil {
		return nil, BuildResponse(r), err
	}
	defer closeBody(r)

	return GroupFromJson(r.Body), BuildResponse(r), nil
}

// UnlinkLdapGroup deletes the Mattermost group associated with the given LDAP group DN.
func (c *Client4) UnlinkLdapGroup(dn string) (*Group, *Response, error) {
	path := fmt.Sprintf("%s/groups/%s/link", c.ldapRoute(), dn)

	r, err := c.DoApiDelete(path)
	if err != nil {
		return nil, BuildResponse(r), err
	}
	defer closeBody(r)

	return GroupFromJson(r.Body), BuildResponse(r), nil
}

// MigrateIdLdap migrates the LDAP enabled users to given attribute
func (c *Client4) MigrateIdLdap(toAttribute string) (*Response, error) {
	r, err := c.DoApiPost(c.ldapRoute()+"/migrateid", MapToJson(map[string]string{
		"toAttribute": toAttribute,
	}))
	if err != nil {
		return BuildResponse(r), err
	}
	defer closeBody(r)
	return BuildResponse(r), nil
}

// GetGroupsByChannel retrieves the Mattermost Groups associated with a given channel
func (c *Client4) GetGroupsByChannel(channelId string, opts GroupSearchOpts) ([]*GroupWithSchemeAdmin, int, *Response, error) {
	path := fmt.Sprintf("%s/groups?q=%v&include_member_count=%v&filter_allow_reference=%v", c.channelRoute(channelId), opts.Q, opts.IncludeMemberCount, opts.FilterAllowReference)
	if opts.PageOpts != nil {
		path = fmt.Sprintf("%s&page=%v&per_page=%v", path, opts.PageOpts.Page, opts.PageOpts.PerPage)
	}
	r, err := c.DoApiGet(path, "")
	if err != nil {
		return nil, 0, BuildResponse(r), err
	}
	defer closeBody(r)

	responseData := struct {
		Groups []*GroupWithSchemeAdmin `json:"groups"`
		Count  int                     `json:"total_group_count"`
	}{}
	if err := json.NewDecoder(r.Body).Decode(&responseData); err != nil {
		return nil, 0, BuildResponse(r), NewAppError("Api4.GetGroupsByChannel", "api.marshal_error", nil, err.Error(), http.StatusInternalServerError)
	}

	return responseData.Groups, responseData.Count, BuildResponse(r), nil
}

// GetGroupsByTeam retrieves the Mattermost Groups associated with a given team
func (c *Client4) GetGroupsByTeam(teamId string, opts GroupSearchOpts) ([]*GroupWithSchemeAdmin, int, *Response, error) {
	path := fmt.Sprintf("%s/groups?q=%v&include_member_count=%v&filter_allow_reference=%v", c.teamRoute(teamId), opts.Q, opts.IncludeMemberCount, opts.FilterAllowReference)
	if opts.PageOpts != nil {
		path = fmt.Sprintf("%s&page=%v&per_page=%v", path, opts.PageOpts.Page, opts.PageOpts.PerPage)
	}
	r, err := c.DoApiGet(path, "")
	if err != nil {
		return nil, 0, BuildResponse(r), err
	}
	defer closeBody(r)

	responseData := struct {
		Groups []*GroupWithSchemeAdmin `json:"groups"`
		Count  int                     `json:"total_group_count"`
	}{}
	if err := json.NewDecoder(r.Body).Decode(&responseData); err != nil {
		return nil, 0, BuildResponse(r), NewAppError("Api4.GetGroupsByTeam", "api.marshal_error", nil, err.Error(), http.StatusInternalServerError)
	}

	return responseData.Groups, responseData.Count, BuildResponse(r), nil
}

// GetGroupsAssociatedToChannelsByTeam retrieves the Mattermost Groups associated with channels in a given team
func (c *Client4) GetGroupsAssociatedToChannelsByTeam(teamId string, opts GroupSearchOpts) (map[string][]*GroupWithSchemeAdmin, *Response, error) {
	path := fmt.Sprintf("%s/groups_by_channels?q=%v&filter_allow_reference=%v", c.teamRoute(teamId), opts.Q, opts.FilterAllowReference)
	if opts.PageOpts != nil {
		path = fmt.Sprintf("%s&page=%v&per_page=%v", path, opts.PageOpts.Page, opts.PageOpts.PerPage)
	}
	r, err := c.DoApiGet(path, "")
	if err != nil {
		return nil, BuildResponse(r), err
	}
	defer closeBody(r)

	responseData := struct {
		GroupsAssociatedToChannels map[string][]*GroupWithSchemeAdmin `json:"groups"`
	}{}
	if err := json.NewDecoder(r.Body).Decode(&responseData); err != nil {
		return nil, BuildResponse(r), NewAppError("Api4.GetGroupsAssociatedToChannelsByTeam", "api.marshal_error", nil, err.Error(), http.StatusInternalServerError)
	}

	return responseData.GroupsAssociatedToChannels, BuildResponse(r), nil
}

// GetGroups retrieves Mattermost Groups
func (c *Client4) GetGroups(opts GroupSearchOpts) ([]*Group, *Response, error) {
	path := fmt.Sprintf(
		"%s?include_member_count=%v&not_associated_to_team=%v&not_associated_to_channel=%v&filter_allow_reference=%v&q=%v&filter_parent_team_permitted=%v",
		c.groupsRoute(),
		opts.IncludeMemberCount,
		opts.NotAssociatedToTeam,
		opts.NotAssociatedToChannel,
		opts.FilterAllowReference,
		opts.Q,
		opts.FilterParentTeamPermitted,
	)
	if opts.Since > 0 {
		path = fmt.Sprintf("%s&since=%v", path, opts.Since)
	}
	if opts.PageOpts != nil {
		path = fmt.Sprintf("%s&page=%v&per_page=%v", path, opts.PageOpts.Page, opts.PageOpts.PerPage)
	}
	r, err := c.DoApiGet(path, "")
	if err != nil {
		return nil, BuildResponse(r), err
	}
	defer closeBody(r)

	return GroupsFromJson(r.Body), BuildResponse(r), nil
}

// GetGroupsByUserId retrieves Mattermost Groups for a user
func (c *Client4) GetGroupsByUserId(userId string) ([]*Group, *Response, error) {
	path := fmt.Sprintf(
		"%s/%v/groups",
		c.usersRoute(),
		userId,
	)

	r, err := c.DoApiGet(path, "")
	if err != nil {
		return nil, BuildResponse(r), err
	}
	defer closeBody(r)
	return GroupsFromJson(r.Body), BuildResponse(r), nil
}

func (c *Client4) MigrateAuthToLdap(fromAuthService string, matchField string, force bool) (*Response, error) {
	r, err := c.DoApiPost(c.usersRoute()+"/migrate_auth/ldap", StringInterfaceToJson(map[string]interface{}{
		"from":        fromAuthService,
		"force":       force,
		"match_field": matchField,
	}))
	if err != nil {
		return BuildResponse(r), err
	}
	defer closeBody(r)
	return BuildResponse(r), nil
}

func (c *Client4) MigrateAuthToSaml(fromAuthService string, usersMap map[string]string, auto bool) (*Response, error) {
	r, err := c.DoApiPost(c.usersRoute()+"/migrate_auth/saml", StringInterfaceToJson(map[string]interface{}{
		"from":    fromAuthService,
		"auto":    auto,
		"matches": usersMap,
	}))
	if err != nil {
		return BuildResponse(r), err
	}
	defer closeBody(r)
	return BuildResponse(r), nil
}

// UploadLdapPublicCertificate will upload a public certificate for LDAP and set the config to use it.
func (c *Client4) UploadLdapPublicCertificate(data []byte) (*Response, error) {
	body, writer, err := fileToMultipart(data, LdapPublicCertificateName)
	if err != nil {
		return nil, NewAppError("UploadLdapPublicCertificate", "model.client.upload_ldap_cert.app_error", nil, err.Error(), http.StatusBadRequest)
	}

	_, resp, err := c.DoUploadFile(c.ldapRoute()+"/certificate/public", body, writer.FormDataContentType())
	return resp, err
}

// UploadLdapPrivateCertificate will upload a private key for LDAP and set the config to use it.
func (c *Client4) UploadLdapPrivateCertificate(data []byte) (*Response, error) {
	body, writer, err := fileToMultipart(data, LdapPrivateKeyName)
	if err != nil {
		return nil, NewAppError("UploadLdapPrivateCertificate", "model.client.upload_Ldap_cert.app_error", nil, err.Error(), http.StatusBadRequest)
	}

	_, resp, err := c.DoUploadFile(c.ldapRoute()+"/certificate/private", body, writer.FormDataContentType())
	return resp, err
}

// DeleteLdapPublicCertificate deletes the LDAP IDP certificate from the server and updates the config to not use it and disable LDAP.
func (c *Client4) DeleteLdapPublicCertificate() (*Response, error) {
	r, err := c.DoApiDelete(c.ldapRoute() + "/certificate/public")
	if err != nil {
		return BuildResponse(r), err
	}
	defer closeBody(r)
	return BuildResponse(r), nil
}

// DeleteLDAPPrivateCertificate deletes the LDAP IDP certificate from the server and updates the config to not use it and disable LDAP.
func (c *Client4) DeleteLdapPrivateCertificate() (*Response, error) {
	r, err := c.DoApiDelete(c.ldapRoute() + "/certificate/private")
	if err != nil {
		return BuildResponse(r), err
	}
	defer closeBody(r)
	return BuildResponse(r), nil
}

// Audits Section

// GetAudits returns a list of audits for the whole system.
func (c *Client4) GetAudits(page int, perPage int, etag string) (Audits, *Response, error) {
	query := fmt.Sprintf("?page=%v&per_page=%v", page, perPage)
	r, err := c.DoApiGet("/audits"+query, etag)
	if err != nil {
		return nil, BuildResponse(r), err
	}
	defer closeBody(r)

	var audits Audits
	err = json.NewDecoder(r.Body).Decode(&audits)
	if err != nil {
		return nil, BuildResponse(r), NewAppError("GetAudits", "api.marshal_error", nil, err.Error(), http.StatusInternalServerError)
	}
	return audits, BuildResponse(r), nil
}

// Brand Section

// GetBrandImage retrieves the previously uploaded brand image.
func (c *Client4) GetBrandImage() ([]byte, *Response, error) {
	r, err := c.DoApiGet(c.brandRoute()+"/image", "")
	if err != nil {
		return nil, BuildResponse(r), err
	}
	defer closeBody(r)

	if r.StatusCode >= 300 {
		return nil, BuildResponse(r), AppErrorFromJson(r.Body)
	}

	data, err := ioutil.ReadAll(r.Body)
	if err != nil {
		return nil, BuildResponse(r), NewAppError("GetBrandImage", "model.client.read_file.app_error", nil, err.Error(), r.StatusCode)
	}

	return data, BuildResponse(r), nil
}

// DeleteBrandImage deletes the brand image for the system.
func (c *Client4) DeleteBrandImage() (*Response, error) {
	r, err := c.DoApiDelete(c.brandRoute() + "/image")
	if err != nil {
		return BuildResponse(r), err
	}
	return BuildResponse(r), nil
}

// UploadBrandImage sets the brand image for the system.
func (c *Client4) UploadBrandImage(data []byte) (*Response, error) {
	body := &bytes.Buffer{}
	writer := multipart.NewWriter(body)

	part, err := writer.CreateFormFile("image", "brand.png")
	if err != nil {
		return nil, NewAppError("UploadBrandImage", "model.client.set_profile_user.no_file.app_error", nil, err.Error(), http.StatusBadRequest)
	}

	if _, err = io.Copy(part, bytes.NewBuffer(data)); err != nil {
		return nil, NewAppError("UploadBrandImage", "model.client.set_profile_user.no_file.app_error", nil, err.Error(), http.StatusBadRequest)
	}

	if err = writer.Close(); err != nil {
		return nil, NewAppError("UploadBrandImage", "model.client.set_profile_user.writer.app_error", nil, err.Error(), http.StatusBadRequest)
	}

	rq, err := http.NewRequest("POST", c.ApiUrl+c.brandRoute()+"/image", bytes.NewReader(body.Bytes()))
	if err != nil {
		return nil, err
	}
	rq.Header.Set("Content-Type", writer.FormDataContentType())

	if c.AuthToken != "" {
		rq.Header.Set(HeaderAuth, c.AuthType+" "+c.AuthToken)
	}

	rp, err := c.HTTPClient.Do(rq)
	if err != nil {
		return BuildResponse(rp), err
	}
	defer closeBody(rp)

	if rp.StatusCode >= 300 {
		return BuildResponse(rp), AppErrorFromJson(rp.Body)
	}

	return BuildResponse(rp), nil
}

// Logs Section

// GetLogs page of logs as a string array.
func (c *Client4) GetLogs(page, perPage int) ([]string, *Response, error) {
	query := fmt.Sprintf("?page=%v&logs_per_page=%v", page, perPage)
	r, err := c.DoApiGet("/logs"+query, "")
	if err != nil {
		return nil, BuildResponse(r), err
	}
	defer closeBody(r)
	return ArrayFromJson(r.Body), BuildResponse(r), nil
}

// PostLog is a convenience Web Service call so clients can log messages into
// the server-side logs. For example we typically log javascript error messages
// into the server-side. It returns the log message if the logging was successful.
func (c *Client4) PostLog(message map[string]string) (map[string]string, *Response, error) {
	r, err := c.DoApiPost("/logs", MapToJson(message))
	if err != nil {
		return nil, BuildResponse(r), err
	}
	defer closeBody(r)
	return MapFromJson(r.Body), BuildResponse(r), nil
}

// OAuth Section

// CreateOAuthApp will register a new OAuth 2.0 client application with Mattermost acting as an OAuth 2.0 service provider.
func (c *Client4) CreateOAuthApp(app *OAuthApp) (*OAuthApp, *Response, error) {
	buf, err := json.Marshal(app)
	if err != nil {
		return nil, nil, NewAppError("CreateOAuthApp", "api.marshal_error", nil, err.Error(), http.StatusInternalServerError)
	}
	r, err := c.doApiPostBytes(c.oAuthAppsRoute(), buf)
	if err != nil {
		return nil, BuildResponse(r), err
	}
	defer closeBody(r)
	return OAuthAppFromJson(r.Body), BuildResponse(r), nil
}

// UpdateOAuthApp updates a page of registered OAuth 2.0 client applications with Mattermost acting as an OAuth 2.0 service provider.
func (c *Client4) UpdateOAuthApp(app *OAuthApp) (*OAuthApp, *Response, error) {
	buf, err := json.Marshal(app)
	if err != nil {
		return nil, nil, NewAppError("UpdateOAuthApp", "api.marshal_error", nil, err.Error(), http.StatusInternalServerError)
	}
	r, err := c.doApiPutBytes(c.oAuthAppRoute(app.Id), buf)
	if err != nil {
		return nil, BuildResponse(r), err
	}
	defer closeBody(r)
	return OAuthAppFromJson(r.Body), BuildResponse(r), nil
}

// GetOAuthApps gets a page of registered OAuth 2.0 client applications with Mattermost acting as an OAuth 2.0 service provider.
func (c *Client4) GetOAuthApps(page, perPage int) ([]*OAuthApp, *Response, error) {
	query := fmt.Sprintf("?page=%v&per_page=%v", page, perPage)
	r, err := c.DoApiGet(c.oAuthAppsRoute()+query, "")
	if err != nil {
		return nil, BuildResponse(r), err
	}
	defer closeBody(r)
	return OAuthAppListFromJson(r.Body), BuildResponse(r), nil
}

// GetOAuthApp gets a registered OAuth 2.0 client application with Mattermost acting as an OAuth 2.0 service provider.
func (c *Client4) GetOAuthApp(appId string) (*OAuthApp, *Response, error) {
	r, err := c.DoApiGet(c.oAuthAppRoute(appId), "")
	if err != nil {
		return nil, BuildResponse(r), err
	}
	defer closeBody(r)
	return OAuthAppFromJson(r.Body), BuildResponse(r), nil
}

// GetOAuthAppInfo gets a sanitized version of a registered OAuth 2.0 client application with Mattermost acting as an OAuth 2.0 service provider.
func (c *Client4) GetOAuthAppInfo(appId string) (*OAuthApp, *Response, error) {
	r, err := c.DoApiGet(c.oAuthAppRoute(appId)+"/info", "")
	if err != nil {
		return nil, BuildResponse(r), err
	}
	defer closeBody(r)
	return OAuthAppFromJson(r.Body), BuildResponse(r), nil
}

// DeleteOAuthApp deletes a registered OAuth 2.0 client application.
func (c *Client4) DeleteOAuthApp(appId string) (*Response, error) {
	r, err := c.DoApiDelete(c.oAuthAppRoute(appId))
	if err != nil {
		return BuildResponse(r), err
	}
	defer closeBody(r)
	return BuildResponse(r), nil
}

// RegenerateOAuthAppSecret regenerates the client secret for a registered OAuth 2.0 client application.
func (c *Client4) RegenerateOAuthAppSecret(appId string) (*OAuthApp, *Response, error) {
	r, err := c.DoApiPost(c.oAuthAppRoute(appId)+"/regen_secret", "")
	if err != nil {
		return nil, BuildResponse(r), err
	}
	defer closeBody(r)
	return OAuthAppFromJson(r.Body), BuildResponse(r), nil
}

// GetAuthorizedOAuthAppsForUser gets a page of OAuth 2.0 client applications the user has authorized to use access their account.
func (c *Client4) GetAuthorizedOAuthAppsForUser(userId string, page, perPage int) ([]*OAuthApp, *Response, error) {
	query := fmt.Sprintf("?page=%v&per_page=%v", page, perPage)
	r, err := c.DoApiGet(c.userRoute(userId)+"/oauth/apps/authorized"+query, "")
	if err != nil {
		return nil, BuildResponse(r), err
	}
	defer closeBody(r)
	return OAuthAppListFromJson(r.Body), BuildResponse(r), nil
}

// AuthorizeOAuthApp will authorize an OAuth 2.0 client application to access a user's account and provide a redirect link to follow.
func (c *Client4) AuthorizeOAuthApp(authRequest *AuthorizeRequest) (string, *Response, error) {
	buf, err := json.Marshal(authRequest)
	if err != nil {
		return "", BuildResponse(nil), NewAppError("AuthorizeOAuthApp", "api.marshal_error", nil, err.Error(), http.StatusInternalServerError)
	}
	r, err := c.doApiRequestBytes(http.MethodPost, c.Url+"/oauth/authorize", buf, "")
	if err != nil {
		return "", BuildResponse(r), err
	}
	defer closeBody(r)
	return MapFromJson(r.Body)["redirect"], BuildResponse(r), nil
}

// DeauthorizeOAuthApp will deauthorize an OAuth 2.0 client application from accessing a user's account.
func (c *Client4) DeauthorizeOAuthApp(appId string) (*Response, error) {
	requestData := map[string]string{"client_id": appId}
	r, err := c.DoApiRequest(http.MethodPost, c.Url+"/oauth/deauthorize", MapToJson(requestData), "")
	if err != nil {
		return BuildResponse(r), err
	}
	defer closeBody(r)
	return BuildResponse(r), nil
}

// GetOAuthAccessToken is a test helper function for the OAuth access token endpoint.
func (c *Client4) GetOAuthAccessToken(data url.Values) (*AccessResponse, *Response, error) {
	url := c.Url + "/oauth/access_token"
	rq, err := http.NewRequest(http.MethodPost, url, strings.NewReader(data.Encode()))
	if err != nil {
		return nil, nil, err
	}
	rq.Header.Set("Content-Type", "application/x-www-form-urlencoded")

	if c.AuthToken != "" {
		rq.Header.Set(HeaderAuth, c.AuthType+" "+c.AuthToken)
	}

	rp, err := c.HTTPClient.Do(rq)
	if err != nil {
		return nil, BuildResponse(rp), err
	}
	defer closeBody(rp)

	if rp.StatusCode >= 300 {
		return nil, BuildResponse(rp), AppErrorFromJson(rp.Body)
	}

	var ar *AccessResponse
	err = json.NewDecoder(rp.Body).Decode(&ar)
	if err != nil {
		return nil, BuildResponse(rp), NewAppError(url, "api.marshal_error", nil, err.Error(), http.StatusInternalServerError)
	}

	return ar, BuildResponse(rp), nil
}

// Elasticsearch Section

// TestElasticsearch will attempt to connect to the configured Elasticsearch server and return OK if configured.
// correctly.
func (c *Client4) TestElasticsearch() (*Response, error) {
	r, err := c.DoApiPost(c.elasticsearchRoute()+"/test", "")
	if err != nil {
		return BuildResponse(r), err
	}
	defer closeBody(r)
	return BuildResponse(r), nil
}

// PurgeElasticsearchIndexes immediately deletes all Elasticsearch indexes.
func (c *Client4) PurgeElasticsearchIndexes() (*Response, error) {
	r, err := c.DoApiPost(c.elasticsearchRoute()+"/purge_indexes", "")
	if err != nil {
		return BuildResponse(r), err
	}
	defer closeBody(r)
	return BuildResponse(r), nil
}

// Bleve Section

// PurgeBleveIndexes immediately deletes all Bleve indexes.
func (c *Client4) PurgeBleveIndexes() (*Response, error) {
	r, err := c.DoApiPost(c.bleveRoute()+"/purge_indexes", "")
	if err != nil {
		return BuildResponse(r), err
	}
	defer closeBody(r)
	return BuildResponse(r), nil
}

// Data Retention Section

// GetDataRetentionPolicy will get the current global data retention policy details.
func (c *Client4) GetDataRetentionPolicy() (*GlobalRetentionPolicy, *Response, error) {
	r, err := c.DoApiGet(c.dataRetentionRoute()+"/policy", "")
	if err != nil {
		return nil, BuildResponse(r), err
	}
	defer closeBody(r)
	return GlobalRetentionPolicyFromJson(r.Body), BuildResponse(r), nil
}

// GetDataRetentionPolicyByID will get the details for the granular data retention policy with the specified ID.
func (c *Client4) GetDataRetentionPolicyByID(policyID string) (*RetentionPolicyWithTeamAndChannelCounts, *Response, error) {
	r, err := c.DoApiGet(c.dataRetentionPolicyRoute(policyID), "")
	if err != nil {
		return nil, BuildResponse(r), err
	}
	defer closeBody(r)
	policy, err := RetentionPolicyWithTeamAndChannelCountsFromJson(r.Body)
	if err != nil {
		return nil, BuildResponse(r), NewAppError("Client4.GetDataRetentionPolicyByID", "model.utils.decode_json.app_error", nil, err.Error(), r.StatusCode)
	}
	return policy, BuildResponse(r), nil
}

// GetDataRetentionPoliciesCount will get the total number of granular data retention policies.
func (c *Client4) GetDataRetentionPoliciesCount() (int64, *Response, error) {
	type CountBody struct {
		TotalCount int64 `json:"total_count"`
	}
	r, err := c.DoApiGet(c.dataRetentionRoute()+"/policies_count", "")
	if err != nil {
		return 0, BuildResponse(r), err
	}
	var countObj CountBody
	err = json.NewDecoder(r.Body).Decode(&countObj)
	if err != nil {
		return 0, nil, NewAppError("Client4.GetDataRetentionPoliciesCount", "model.utils.decode_json.app_error", nil, err.Error(), r.StatusCode)
	}
	return countObj.TotalCount, BuildResponse(r), nil
}

// GetDataRetentionPolicies will get the current granular data retention policies' details.
func (c *Client4) GetDataRetentionPolicies(page, perPage int) (*RetentionPolicyWithTeamAndChannelCountsList, *Response, error) {
	query := fmt.Sprintf("?page=%d&per_page=%d", page, perPage)
	r, err := c.DoApiGet(c.dataRetentionRoute()+"/policies"+query, "")
	if err != nil {
		return nil, BuildResponse(r), err
	}
	defer closeBody(r)
	policies, err := RetentionPolicyWithTeamAndChannelCountsListFromJson(r.Body)
	if err != nil {
		return nil, BuildResponse(r), NewAppError("Client4.GetDataRetentionPolicies", "model.utils.decode_json.app_error", nil, err.Error(), r.StatusCode)
	}
	return policies, BuildResponse(r), nil
}

// CreateDataRetentionPolicy will create a new granular data retention policy which will be applied to
// the specified teams and channels. The Id field of `policy` must be empty.
func (c *Client4) CreateDataRetentionPolicy(policy *RetentionPolicyWithTeamAndChannelIDs) (*RetentionPolicyWithTeamAndChannelCounts, *Response, error) {
	r, err := c.doApiPostBytes(c.dataRetentionRoute()+"/policies", policy.ToJson())
	if err != nil {
		return nil, BuildResponse(r), err
	}
	defer closeBody(r)
	newPolicy, err := RetentionPolicyWithTeamAndChannelCountsFromJson(r.Body)
	if err != nil {
		return nil, BuildResponse(r), NewAppError("Client4.CreateDataRetentionPolicy", "model.utils.decode_json.app_error", nil, err.Error(), r.StatusCode)
	}
	return newPolicy, BuildResponse(r), nil
}

// DeleteDataRetentionPolicy will delete the granular data retention policy with the specified ID.
func (c *Client4) DeleteDataRetentionPolicy(policyID string) (*Response, error) {
	r, err := c.DoApiDelete(c.dataRetentionPolicyRoute(policyID))
	if err != nil {
		return BuildResponse(r), err
	}
	defer closeBody(r)
	return BuildResponse(r), nil
}

// PatchDataRetentionPolicy will patch the granular data retention policy with the specified ID.
// The Id field of `patch` must be non-empty.
func (c *Client4) PatchDataRetentionPolicy(patch *RetentionPolicyWithTeamAndChannelIDs) (*RetentionPolicyWithTeamAndChannelCounts, *Response, error) {
	r, err := c.doApiPatchBytes(c.dataRetentionPolicyRoute(patch.ID), patch.ToJson())
	if err != nil {
		return nil, BuildResponse(r), err
	}
	defer closeBody(r)
	policy, err := RetentionPolicyWithTeamAndChannelCountsFromJson(r.Body)
	if err != nil {
		return nil, BuildResponse(r), NewAppError("Client4.PatchDataRetentionPolicy", "model.utils.decode_json.app_error", nil, err.Error(), r.StatusCode)
	}
	return policy, BuildResponse(r), nil
}

// GetTeamsForRetentionPolicy will get the teams to which the specified policy is currently applied.
func (c *Client4) GetTeamsForRetentionPolicy(policyID string, page, perPage int) (*TeamsWithCount, *Response, error) {
	query := fmt.Sprintf("?page=%d&per_page=%d", page, perPage)
	r, err := c.DoApiGet(c.dataRetentionPolicyRoute(policyID)+"/teams"+query, "")
	if err != nil {
		return nil, BuildResponse(r), err
	}
	var teams *TeamsWithCount
	err = json.NewDecoder(r.Body).Decode(&teams)
	if err != nil {
		return nil, BuildResponse(r), NewAppError("Client4.GetTeamsForRetentionPolicy", "model.utils.decode_json.app_error", nil, err.Error(), r.StatusCode)
	}
	return teams, BuildResponse(r), nil
}

// SearchTeamsForRetentionPolicy will search the teams to which the specified policy is currently applied.
func (c *Client4) SearchTeamsForRetentionPolicy(policyID string, term string) ([]*Team, *Response, error) {
	body, _ := json.Marshal(map[string]interface{}{"term": term})
	r, err := c.doApiPostBytes(c.dataRetentionPolicyRoute(policyID)+"/teams/search", body)
	if err != nil {
		return nil, BuildResponse(r), err
	}
	var teams []*Team
	err = json.NewDecoder(r.Body).Decode(&teams)
	if err != nil {
		return nil, BuildResponse(r), NewAppError("Client4.SearchTeamsForRetentionPolicy", "model.utils.decode_json.app_error", nil, err.Error(), r.StatusCode)
	}
	return teams, BuildResponse(r), nil
}

// AddTeamsToRetentionPolicy will add the specified teams to the granular data retention policy
// with the specified ID.
func (c *Client4) AddTeamsToRetentionPolicy(policyID string, teamIDs []string) (*Response, error) {
	body, _ := json.Marshal(teamIDs)
	r, err := c.doApiPostBytes(c.dataRetentionPolicyRoute(policyID)+"/teams", body)
	if err != nil {
		return BuildResponse(r), err
	}
	defer closeBody(r)
	return BuildResponse(r), nil
}

// RemoveTeamsFromRetentionPolicy will remove the specified teams from the granular data retention policy
// with the specified ID.
func (c *Client4) RemoveTeamsFromRetentionPolicy(policyID string, teamIDs []string) (*Response, error) {
	body, _ := json.Marshal(teamIDs)
	r, err := c.doApiDeleteBytes(c.dataRetentionPolicyRoute(policyID)+"/teams", body)
	if err != nil {
		return BuildResponse(r), err
	}
	defer closeBody(r)
	return BuildResponse(r), nil
}

// GetChannelsForRetentionPolicy will get the channels to which the specified policy is currently applied.
func (c *Client4) GetChannelsForRetentionPolicy(policyID string, page, perPage int) (*ChannelsWithCount, *Response, error) {
	query := fmt.Sprintf("?page=%d&per_page=%d", page, perPage)
	r, err := c.DoApiGet(c.dataRetentionPolicyRoute(policyID)+"/channels"+query, "")
	if err != nil {
		return nil, BuildResponse(r), err
	}
	var channels *ChannelsWithCount
	err = json.NewDecoder(r.Body).Decode(&channels)
	if err != nil {
		return nil, BuildResponse(r), NewAppError("Client4.GetChannelsForRetentionPolicy", "model.utils.decode_json.app_error", nil, err.Error(), r.StatusCode)
	}
	return channels, BuildResponse(r), nil
}

// SearchChannelsForRetentionPolicy will search the channels to which the specified policy is currently applied.
func (c *Client4) SearchChannelsForRetentionPolicy(policyID string, term string) (ChannelListWithTeamData, *Response, error) {
	body, _ := json.Marshal(map[string]interface{}{"term": term})
	r, err := c.doApiPostBytes(c.dataRetentionPolicyRoute(policyID)+"/channels/search", body)
	if err != nil {
		return nil, BuildResponse(r), err
	}
	var channels ChannelListWithTeamData
	err = json.NewDecoder(r.Body).Decode(&channels)
	if err != nil {
		return nil, BuildResponse(r), NewAppError("Client4.SearchChannelsForRetentionPolicy", "model.utils.decode_json.app_error", nil, err.Error(), r.StatusCode)
	}
	return channels, BuildResponse(r), nil
}

// AddChannelsToRetentionPolicy will add the specified channels to the granular data retention policy
// with the specified ID.
func (c *Client4) AddChannelsToRetentionPolicy(policyID string, channelIDs []string) (*Response, error) {
	body, _ := json.Marshal(channelIDs)
	r, err := c.doApiPostBytes(c.dataRetentionPolicyRoute(policyID)+"/channels", body)
	if err != nil {
		return BuildResponse(r), err
	}
	defer closeBody(r)
	return BuildResponse(r), nil
}

// RemoveChannelsFromRetentionPolicy will remove the specified channels from the granular data retention policy
// with the specified ID.
func (c *Client4) RemoveChannelsFromRetentionPolicy(policyID string, channelIDs []string) (*Response, error) {
	body, _ := json.Marshal(channelIDs)
	r, err := c.doApiDeleteBytes(c.dataRetentionPolicyRoute(policyID)+"/channels", body)
	if err != nil {
		return BuildResponse(r), err
	}
	defer closeBody(r)
	return BuildResponse(r), nil
}

// GetTeamPoliciesForUser will get the data retention policies for the teams to which a user belongs.
func (c *Client4) GetTeamPoliciesForUser(userID string, offset, limit int) (*RetentionPolicyForTeamList, *Response, error) {
	r, err := c.DoApiGet(c.userRoute(userID)+"/data_retention/team_policies", "")
	if err != nil {
		return nil, BuildResponse(r), err
	}
	var teams RetentionPolicyForTeamList
	err = json.NewDecoder(r.Body).Decode(&teams)
	if err != nil {
		return nil, BuildResponse(r), NewAppError("Client4.GetTeamPoliciesForUser", "model.utils.decode_json.app_error", nil, err.Error(), r.StatusCode)
	}
	return &teams, BuildResponse(r), nil
}

// GetChannelPoliciesForUser will get the data retention policies for the channels to which a user belongs.
func (c *Client4) GetChannelPoliciesForUser(userID string, offset, limit int) (*RetentionPolicyForChannelList, *Response, error) {
	r, err := c.DoApiGet(c.userRoute(userID)+"/data_retention/channel_policies", "")
	if err != nil {
		return nil, BuildResponse(r), err
	}
	var channels RetentionPolicyForChannelList
	err = json.NewDecoder(r.Body).Decode(&channels)
	if err != nil {
		return nil, BuildResponse(r), NewAppError("Client4.GetChannelPoliciesForUser", "model.utils.decode_json.app_error", nil, err.Error(), r.StatusCode)
	}
	return &channels, BuildResponse(r), nil
}

// Commands Section

// CreateCommand will create a new command if the user have the right permissions.
func (c *Client4) CreateCommand(cmd *Command) (*Command, *Response, error) {
	buf, err := json.Marshal(cmd)
	if err != nil {
		return nil, nil, NewAppError("CreateCommand", "api.marshal_error", nil, err.Error(), http.StatusInternalServerError)
	}
	r, err := c.doApiPostBytes(c.commandsRoute(), buf)
	if err != nil {
		return nil, BuildResponse(r), err
	}
	defer closeBody(r)
	return CommandFromJson(r.Body), BuildResponse(r), nil
}

// UpdateCommand updates a command based on the provided Command struct.
func (c *Client4) UpdateCommand(cmd *Command) (*Command, *Response, error) {
	buf, err := json.Marshal(cmd)
	if err != nil {
		return nil, nil, NewAppError("UpdateCommand", "api.marshal_error", nil, err.Error(), http.StatusInternalServerError)
	}
	r, err := c.doApiPutBytes(c.commandRoute(cmd.Id), buf)
	if err != nil {
		return nil, BuildResponse(r), err
	}
	defer closeBody(r)
	return CommandFromJson(r.Body), BuildResponse(r), nil
}

// MoveCommand moves a command to a different team.
func (c *Client4) MoveCommand(teamId string, commandId string) (*Response, error) {
	cmr := CommandMoveRequest{TeamId: teamId}
	buf, err := json.Marshal(cmr)
	if err != nil {
		return nil, NewAppError("MoveCommand", "api.marshal_error", nil, err.Error(), http.StatusInternalServerError)
	}
	r, err := c.doApiPutBytes(c.commandMoveRoute(commandId), buf)
	if err != nil {
		return BuildResponse(r), err
	}
	defer closeBody(r)
	return BuildResponse(r), nil
}

// DeleteCommand deletes a command based on the provided command id string.
func (c *Client4) DeleteCommand(commandId string) (*Response, error) {
	r, err := c.DoApiDelete(c.commandRoute(commandId))
	if err != nil {
		return BuildResponse(r), err
	}
	defer closeBody(r)
	return BuildResponse(r), nil
}

// ListCommands will retrieve a list of commands available in the team.
func (c *Client4) ListCommands(teamId string, customOnly bool) ([]*Command, *Response, error) {
	query := fmt.Sprintf("?team_id=%v&custom_only=%v", teamId, customOnly)
	r, err := c.DoApiGet(c.commandsRoute()+query, "")
	if err != nil {
		return nil, BuildResponse(r), err
	}
	defer closeBody(r)
	return CommandListFromJson(r.Body), BuildResponse(r), nil
}

// ListCommandAutocompleteSuggestions will retrieve a list of suggestions for a userInput.
func (c *Client4) ListCommandAutocompleteSuggestions(userInput, teamId string) ([]AutocompleteSuggestion, *Response, error) {
	query := fmt.Sprintf("/commands/autocomplete_suggestions?user_input=%v", userInput)
	r, err := c.DoApiGet(c.teamRoute(teamId)+query, "")
	if err != nil {
		return nil, BuildResponse(r), err
	}
	defer closeBody(r)
	return AutocompleteSuggestionsFromJSON(r.Body), BuildResponse(r), nil
}

// GetCommandById will retrieve a command by id.
func (c *Client4) GetCommandById(cmdId string) (*Command, *Response, error) {
	url := fmt.Sprintf("%s/%s", c.commandsRoute(), cmdId)
	r, err := c.DoApiGet(url, "")
	if err != nil {
		return nil, BuildResponse(r), err
	}
	defer closeBody(r)
	return CommandFromJson(r.Body), BuildResponse(r), nil
}

// ExecuteCommand executes a given slash command.
func (c *Client4) ExecuteCommand(channelId, command string) (*CommandResponse, *Response, error) {
	commandArgs := &CommandArgs{
		ChannelId: channelId,
		Command:   command,
	}
	buf, err := json.Marshal(commandArgs)
	if err != nil {
		return nil, nil, NewAppError("ExecuteCommand", "api.marshal_error", nil, err.Error(), http.StatusInternalServerError)
	}
	r, err := c.doApiPostBytes(c.commandsRoute()+"/execute", buf)
	if err != nil {
		return nil, BuildResponse(r), err
	}
	defer closeBody(r)

	response, err := CommandResponseFromJson(r.Body)
	if err != nil {
		return nil, BuildResponse(r), NewAppError("ExecuteCommand", "api.marshal_error", nil, err.Error(), http.StatusInternalServerError)
	}
	return response, BuildResponse(r), nil
}

// ExecuteCommandWithTeam executes a given slash command against the specified team.
// Use this when executing slash commands in a DM/GM, since the team id cannot be inferred in that case.
func (c *Client4) ExecuteCommandWithTeam(channelId, teamId, command string) (*CommandResponse, *Response, error) {
	commandArgs := &CommandArgs{
		ChannelId: channelId,
		TeamId:    teamId,
		Command:   command,
	}
	buf, err := json.Marshal(commandArgs)
	if err != nil {
		return nil, nil, NewAppError("ExecuteCommandWithTeam", "api.marshal_error", nil, err.Error(), http.StatusInternalServerError)
	}
	r, err := c.doApiPostBytes(c.commandsRoute()+"/execute", buf)
	if err != nil {
		return nil, BuildResponse(r), err
	}
	defer closeBody(r)

	response, err := CommandResponseFromJson(r.Body)
	if err != nil {
		return nil, BuildResponse(r), NewAppError("ExecuteCommandWithTeam", "api.marshal_error", nil, err.Error(), http.StatusInternalServerError)
	}
	return response, BuildResponse(r), nil
}

// ListAutocompleteCommands will retrieve a list of commands available in the team.
func (c *Client4) ListAutocompleteCommands(teamId string) ([]*Command, *Response, error) {
	r, err := c.DoApiGet(c.teamAutoCompleteCommandsRoute(teamId), "")
	if err != nil {
		return nil, BuildResponse(r), err
	}
	defer closeBody(r)
	return CommandListFromJson(r.Body), BuildResponse(r), nil
}

// RegenCommandToken will create a new token if the user have the right permissions.
func (c *Client4) RegenCommandToken(commandId string) (string, *Response, error) {
	r, err := c.DoApiPut(c.commandRoute(commandId)+"/regen_token", "")
	if err != nil {
		return "", BuildResponse(r), err
	}
	defer closeBody(r)
	return MapFromJson(r.Body)["token"], BuildResponse(r), nil
}

// Status Section

// GetUserStatus returns a user based on the provided user id string.
func (c *Client4) GetUserStatus(userId, etag string) (*Status, *Response, error) {
	r, err := c.DoApiGet(c.userStatusRoute(userId), etag)
	if err != nil {
		return nil, BuildResponse(r), err
	}
	defer closeBody(r)
	return StatusFromJson(r.Body), BuildResponse(r), nil
}

// GetUsersStatusesByIds returns a list of users status based on the provided user ids.
func (c *Client4) GetUsersStatusesByIds(userIds []string) ([]*Status, *Response, error) {
	r, err := c.DoApiPost(c.userStatusesRoute()+"/ids", ArrayToJson(userIds))
	if err != nil {
		return nil, BuildResponse(r), err
	}
	defer closeBody(r)
	return StatusListFromJson(r.Body), BuildResponse(r), nil
}

// UpdateUserStatus sets a user's status based on the provided user id string.
func (c *Client4) UpdateUserStatus(userId string, userStatus *Status) (*Status, *Response, error) {
	buf, err := json.Marshal(userStatus)
	if err != nil {
		return nil, nil, NewAppError("UpdateUserStatus", "api.marshal_error", nil, err.Error(), http.StatusInternalServerError)
	}
	r, err := c.doApiPutBytes(c.userStatusRoute(userId), buf)
	if err != nil {
		return nil, BuildResponse(r), err
	}
	defer closeBody(r)
	return StatusFromJson(r.Body), BuildResponse(r), nil
}

// Emoji Section

// CreateEmoji will save an emoji to the server if the current user has permission
// to do so. If successful, the provided emoji will be returned with its Id field
// filled in. Otherwise, an error will be returned.
func (c *Client4) CreateEmoji(emoji *Emoji, image []byte, filename string) (*Emoji, *Response, error) {
	body := &bytes.Buffer{}
	writer := multipart.NewWriter(body)

	part, err := writer.CreateFormFile("image", filename)
	if err != nil {
		return nil, nil, err
	}

	if _, err := io.Copy(part, bytes.NewBuffer(image)); err != nil {
		return nil, nil, err
	}

	if err := writer.WriteField("emoji", emoji.ToJson()); err != nil {
		return nil, nil, err
	}

	if err := writer.Close(); err != nil {
		return nil, nil, err
	}

	return c.DoEmojiUploadFile(c.emojisRoute(), body.Bytes(), writer.FormDataContentType())
}

// GetEmojiList returns a page of custom emoji on the system.
func (c *Client4) GetEmojiList(page, perPage int) ([]*Emoji, *Response, error) {
	query := fmt.Sprintf("?page=%v&per_page=%v", page, perPage)
	r, err := c.DoApiGet(c.emojisRoute()+query, "")
	if err != nil {
		return nil, BuildResponse(r), err
	}
	defer closeBody(r)
	return EmojiListFromJson(r.Body), BuildResponse(r), nil
}

// GetSortedEmojiList returns a page of custom emoji on the system sorted based on the sort
// parameter, blank for no sorting and "name" to sort by emoji names.
func (c *Client4) GetSortedEmojiList(page, perPage int, sort string) ([]*Emoji, *Response, error) {
	query := fmt.Sprintf("?page=%v&per_page=%v&sort=%v", page, perPage, sort)
	r, err := c.DoApiGet(c.emojisRoute()+query, "")
	if err != nil {
		return nil, BuildResponse(r), err
	}
	defer closeBody(r)
	return EmojiListFromJson(r.Body), BuildResponse(r), nil
}

// DeleteEmoji delete an custom emoji on the provided emoji id string.
func (c *Client4) DeleteEmoji(emojiId string) (*Response, error) {
	r, err := c.DoApiDelete(c.emojiRoute(emojiId))
	if err != nil {
		return BuildResponse(r), err
	}
	defer closeBody(r)
	return BuildResponse(r), nil
}

// GetEmoji returns a custom emoji based on the emojiId string.
func (c *Client4) GetEmoji(emojiId string) (*Emoji, *Response, error) {
	r, err := c.DoApiGet(c.emojiRoute(emojiId), "")
	if err != nil {
		return nil, BuildResponse(r), err
	}
	defer closeBody(r)
	return EmojiFromJson(r.Body), BuildResponse(r), nil
}

// GetEmojiByName returns a custom emoji based on the name string.
func (c *Client4) GetEmojiByName(name string) (*Emoji, *Response, error) {
	r, err := c.DoApiGet(c.emojiByNameRoute(name), "")
	if err != nil {
		return nil, BuildResponse(r), err
	}
	defer closeBody(r)
	return EmojiFromJson(r.Body), BuildResponse(r), nil
}

// GetEmojiImage returns the emoji image.
func (c *Client4) GetEmojiImage(emojiId string) ([]byte, *Response, error) {
	r, err := c.DoApiGet(c.emojiRoute(emojiId)+"/image", "")
	if err != nil {
		return nil, BuildResponse(r), err
	}
	defer closeBody(r)

	data, err := ioutil.ReadAll(r.Body)
	if err != nil {
		return nil, BuildResponse(r), NewAppError("GetEmojiImage", "model.client.read_file.app_error", nil, err.Error(), r.StatusCode)
	}

	return data, BuildResponse(r), nil
}

// SearchEmoji returns a list of emoji matching some search criteria.
func (c *Client4) SearchEmoji(search *EmojiSearch) ([]*Emoji, *Response, error) {
	buf, err := json.Marshal(search)
	if err != nil {
		return nil, nil, NewAppError("SearchEmoji", "api.marshal_error", nil, err.Error(), http.StatusInternalServerError)
	}
	r, err := c.doApiPostBytes(c.emojisRoute()+"/search", buf)
	if err != nil {
		return nil, BuildResponse(r), err
	}
	defer closeBody(r)
	return EmojiListFromJson(r.Body), BuildResponse(r), nil
}

// AutocompleteEmoji returns a list of emoji starting with or matching name.
func (c *Client4) AutocompleteEmoji(name string, etag string) ([]*Emoji, *Response, error) {
	query := fmt.Sprintf("?name=%v", name)
	r, err := c.DoApiGet(c.emojisRoute()+"/autocomplete"+query, "")
	if err != nil {
		return nil, BuildResponse(r), err
	}
	defer closeBody(r)
	return EmojiListFromJson(r.Body), BuildResponse(r), nil
}

// Reaction Section

// SaveReaction saves an emoji reaction for a post. Returns the saved reaction if successful, otherwise an error will be returned.
func (c *Client4) SaveReaction(reaction *Reaction) (*Reaction, *Response, error) {
	buf, err := json.Marshal(reaction)
	if err != nil {
		return nil, nil, NewAppError("SaveReaction", "api.marshal_error", nil, err.Error(), http.StatusInternalServerError)
	}
	r, err := c.doApiPostBytes(c.reactionsRoute(), buf)
	if err != nil {
		return nil, BuildResponse(r), err
	}
	defer closeBody(r)
	return ReactionFromJson(r.Body), BuildResponse(r), nil
}

// GetReactions returns a list of reactions to a post.
func (c *Client4) GetReactions(postId string) ([]*Reaction, *Response, error) {
	r, err := c.DoApiGet(c.postRoute(postId)+"/reactions", "")
	if err != nil {
		return nil, BuildResponse(r), err
	}
	defer closeBody(r)
	return ReactionsFromJson(r.Body), BuildResponse(r), nil
}

// DeleteReaction deletes reaction of a user in a post.
func (c *Client4) DeleteReaction(reaction *Reaction) (*Response, error) {
	r, err := c.DoApiDelete(c.userRoute(reaction.UserId) + c.postRoute(reaction.PostId) + fmt.Sprintf("/reactions/%v", reaction.EmojiName))
	if err != nil {
		return BuildResponse(r), err
	}
	defer closeBody(r)
	return BuildResponse(r), nil
}

// FetchBulkReactions returns a map of postIds and corresponding reactions
func (c *Client4) GetBulkReactions(postIds []string) (map[string][]*Reaction, *Response, error) {
	r, err := c.DoApiPost(c.postsRoute()+"/ids/reactions", ArrayToJson(postIds))
	if err != nil {
		return nil, BuildResponse(r), err
	}
	defer closeBody(r)
	return MapPostIdToReactionsFromJson(r.Body), BuildResponse(r), nil
}

// Timezone Section

// GetSupportedTimezone returns a page of supported timezones on the system.
func (c *Client4) GetSupportedTimezone() ([]string, *Response, error) {
	r, err := c.DoApiGet(c.timezonesRoute(), "")
	if err != nil {
		return nil, BuildResponse(r), err
	}
	defer closeBody(r)
	var timezones []string
	json.NewDecoder(r.Body).Decode(&timezones)
	return timezones, BuildResponse(r), nil
}

// Open Graph Metadata Section

// OpenGraph return the open graph metadata for a particular url if the site have the metadata.
func (c *Client4) OpenGraph(url string) (map[string]string, *Response, error) {
	requestBody := make(map[string]string)
	requestBody["url"] = url

	r, err := c.DoApiPost(c.openGraphRoute(), MapToJson(requestBody))
	if err != nil {
		return nil, BuildResponse(r), err
	}
	defer closeBody(r)
	return MapFromJson(r.Body), BuildResponse(r), nil
}

// Jobs Section

// GetJob gets a single job.
func (c *Client4) GetJob(id string) (*Job, *Response, error) {
	r, err := c.DoApiGet(c.jobsRoute()+fmt.Sprintf("/%v", id), "")
	if err != nil {
		return nil, BuildResponse(r), err
	}
	defer closeBody(r)
	return JobFromJson(r.Body), BuildResponse(r), nil
}

// GetJobs gets all jobs, sorted with the job that was created most recently first.
func (c *Client4) GetJobs(page int, perPage int) ([]*Job, *Response, error) {
	r, err := c.DoApiGet(c.jobsRoute()+fmt.Sprintf("?page=%v&per_page=%v", page, perPage), "")
	if err != nil {
		return nil, BuildResponse(r), err
	}
	defer closeBody(r)
	return JobsFromJson(r.Body), BuildResponse(r), nil
}

// GetJobsByType gets all jobs of a given type, sorted with the job that was created most recently first.
func (c *Client4) GetJobsByType(jobType string, page int, perPage int) ([]*Job, *Response, error) {
	r, err := c.DoApiGet(c.jobsRoute()+fmt.Sprintf("/type/%v?page=%v&per_page=%v", jobType, page, perPage), "")
	if err != nil {
		return nil, BuildResponse(r), err
	}
	defer closeBody(r)
	return JobsFromJson(r.Body), BuildResponse(r), nil
}

// CreateJob creates a job based on the provided job struct.
func (c *Client4) CreateJob(job *Job) (*Job, *Response, error) {
	buf, err := json.Marshal(job)
	if err != nil {
		return nil, nil, NewAppError("CreateJob", "api.marshal_error", nil, err.Error(), http.StatusInternalServerError)
	}
	r, err := c.doApiPostBytes(c.jobsRoute(), buf)
	if err != nil {
		return nil, BuildResponse(r), err
	}
	defer closeBody(r)
	return JobFromJson(r.Body), BuildResponse(r), nil
}

// CancelJob requests the cancellation of the job with the provided Id.
func (c *Client4) CancelJob(jobId string) (*Response, error) {
	r, err := c.DoApiPost(c.jobsRoute()+fmt.Sprintf("/%v/cancel", jobId), "")
	if err != nil {
		return BuildResponse(r), err
	}
	defer closeBody(r)
	return BuildResponse(r), nil
}

// DownloadJob downloads the results of the job
func (c *Client4) DownloadJob(jobId string) ([]byte, *Response, error) {
	r, err := c.DoApiGet(c.jobsRoute()+fmt.Sprintf("/%v/download", jobId), "")
	if err != nil {
		return nil, BuildResponse(r), err
	}
	defer closeBody(r)

	data, err := ioutil.ReadAll(r.Body)
	if err != nil {
		return nil, BuildResponse(r), NewAppError("GetFile", "model.client.read_job_result_file.app_error", nil, err.Error(), r.StatusCode)
	}
	return data, BuildResponse(r), nil
}

// Roles Section

// GetRole gets a single role by ID.
func (c *Client4) GetRole(id string) (*Role, *Response, error) {
	r, err := c.DoApiGet(c.rolesRoute()+fmt.Sprintf("/%v", id), "")
	if err != nil {
		return nil, BuildResponse(r), err
	}
	defer closeBody(r)
	return RoleFromJson(r.Body), BuildResponse(r), nil
}

// GetRoleByName gets a single role by Name.
func (c *Client4) GetRoleByName(name string) (*Role, *Response, error) {
	r, err := c.DoApiGet(c.rolesRoute()+fmt.Sprintf("/name/%v", name), "")
	if err != nil {
		return nil, BuildResponse(r), err
	}
	defer closeBody(r)
	return RoleFromJson(r.Body), BuildResponse(r), nil
}

// GetRolesByNames returns a list of roles based on the provided role names.
func (c *Client4) GetRolesByNames(roleNames []string) ([]*Role, *Response, error) {
	r, err := c.DoApiPost(c.rolesRoute()+"/names", ArrayToJson(roleNames))
	if err != nil {
		return nil, BuildResponse(r), err
	}
	defer closeBody(r)
	return RoleListFromJson(r.Body), BuildResponse(r), nil
}

// PatchRole partially updates a role in the system. Any missing fields are not updated.
func (c *Client4) PatchRole(roleId string, patch *RolePatch) (*Role, *Response, error) {
	buf, err := json.Marshal(patch)
	if err != nil {
		return nil, nil, NewAppError("PatchRole", "api.marshal_error", nil, err.Error(), http.StatusInternalServerError)
	}
	r, err := c.doApiPutBytes(c.rolesRoute()+fmt.Sprintf("/%v/patch", roleId), buf)
	if err != nil {
		return nil, BuildResponse(r), err
	}
	defer closeBody(r)
	return RoleFromJson(r.Body), BuildResponse(r), nil
}

// Schemes Section

// CreateScheme creates a new Scheme.
func (c *Client4) CreateScheme(scheme *Scheme) (*Scheme, *Response, error) {
	buf, err := json.Marshal(scheme)
	if err != nil {
		return nil, nil, NewAppError("CreateScheme", "api.marshal_error", nil, err.Error(), http.StatusInternalServerError)
	}
	r, err := c.doApiPostBytes(c.schemesRoute(), buf)
	if err != nil {
		return nil, BuildResponse(r), err
	}
	defer closeBody(r)
	return SchemeFromJson(r.Body), BuildResponse(r), nil
}

// GetScheme gets a single scheme by ID.
func (c *Client4) GetScheme(id string) (*Scheme, *Response, error) {
	r, err := c.DoApiGet(c.schemeRoute(id), "")
	if err != nil {
		return nil, BuildResponse(r), err
	}
	defer closeBody(r)
	return SchemeFromJson(r.Body), BuildResponse(r), nil
}

// GetSchemes gets all schemes, sorted with the most recently created first, optionally filtered by scope.
func (c *Client4) GetSchemes(scope string, page int, perPage int) ([]*Scheme, *Response, error) {
	r, err := c.DoApiGet(c.schemesRoute()+fmt.Sprintf("?scope=%v&page=%v&per_page=%v", scope, page, perPage), "")
	if err != nil {
		return nil, BuildResponse(r), err
	}
	defer closeBody(r)
	return SchemesFromJson(r.Body), BuildResponse(r), nil
}

// DeleteScheme deletes a single scheme by ID.
func (c *Client4) DeleteScheme(id string) (*Response, error) {
	r, err := c.DoApiDelete(c.schemeRoute(id))
	if err != nil {
		return BuildResponse(r), err
	}
	defer closeBody(r)
	return BuildResponse(r), nil
}

// PatchScheme partially updates a scheme in the system. Any missing fields are not updated.
func (c *Client4) PatchScheme(id string, patch *SchemePatch) (*Scheme, *Response, error) {
	buf, err := json.Marshal(patch)
	if err != nil {
		return nil, nil, NewAppError("PatchScheme", "api.marshal_error", nil, err.Error(), http.StatusInternalServerError)
	}
	r, err := c.doApiPutBytes(c.schemeRoute(id)+"/patch", buf)
	if err != nil {
		return nil, BuildResponse(r), err
	}
	defer closeBody(r)
	return SchemeFromJson(r.Body), BuildResponse(r), nil
}

// GetTeamsForScheme gets the teams using this scheme, sorted alphabetically by display name.
func (c *Client4) GetTeamsForScheme(schemeId string, page int, perPage int) ([]*Team, *Response, error) {
	r, err := c.DoApiGet(c.schemeRoute(schemeId)+fmt.Sprintf("/teams?page=%v&per_page=%v", page, perPage), "")
	if err != nil {
		return nil, BuildResponse(r), err
	}
	defer closeBody(r)
	return TeamListFromJson(r.Body), BuildResponse(r), nil
}

// GetChannelsForScheme gets the channels using this scheme, sorted alphabetically by display name.
func (c *Client4) GetChannelsForScheme(schemeId string, page int, perPage int) (ChannelList, *Response, error) {
	r, err := c.DoApiGet(c.schemeRoute(schemeId)+fmt.Sprintf("/channels?page=%v&per_page=%v", page, perPage), "")
	if err != nil {
		return nil, BuildResponse(r), err
	}
	defer closeBody(r)

	var ch ChannelList
	err = json.NewDecoder(r.Body).Decode(&ch)
	if err != nil {
		return nil, BuildResponse(r), NewAppError("GetChannelsForScheme", "api.marshal_error", nil, err.Error(), http.StatusInternalServerError)
	}
	return ch, BuildResponse(r), nil
}

// Plugin Section

// UploadPlugin takes an io.Reader stream pointing to the contents of a .tar.gz plugin.
func (c *Client4) UploadPlugin(file io.Reader) (*Manifest, *Response, error) {
	return c.uploadPlugin(file, false)
}

func (c *Client4) UploadPluginForced(file io.Reader) (*Manifest, *Response, error) {
	return c.uploadPlugin(file, true)
}

func (c *Client4) uploadPlugin(file io.Reader, force bool) (*Manifest, *Response, error) {
	body := new(bytes.Buffer)
	writer := multipart.NewWriter(body)

	if force {
		err := writer.WriteField("force", c.boolString(true))
		if err != nil {
			return nil, nil, err
		}
	}

	part, err := writer.CreateFormFile("plugin", "plugin.tar.gz")
	if err != nil {
		return nil, nil, err
	}

	if _, err = io.Copy(part, file); err != nil {
		return nil, nil, err
	}

	if err = writer.Close(); err != nil {
		return nil, nil, err
	}

	rq, err := http.NewRequest("POST", c.ApiUrl+c.pluginsRoute(), body)
	if err != nil {
		return nil, nil, err
	}
	rq.Header.Set("Content-Type", writer.FormDataContentType())

	if c.AuthToken != "" {
		rq.Header.Set(HeaderAuth, c.AuthType+" "+c.AuthToken)
	}

	rp, err := c.HTTPClient.Do(rq)
	if err != nil {
		return nil, BuildResponse(rp), err
	}
	defer closeBody(rp)

	if rp.StatusCode >= 300 {
		return nil, BuildResponse(rp), AppErrorFromJson(rp.Body)
	}

	return ManifestFromJson(rp.Body), BuildResponse(rp), nil
}

func (c *Client4) InstallPluginFromUrl(downloadUrl string, force bool) (*Manifest, *Response, error) {
	forceStr := c.boolString(force)

	url := fmt.Sprintf("%s?plugin_download_url=%s&force=%s", c.pluginsRoute()+"/install_from_url", url.QueryEscape(downloadUrl), forceStr)
	r, err := c.DoApiPost(url, "")
	if err != nil {
		return nil, BuildResponse(r), err
	}
	defer closeBody(r)
	return ManifestFromJson(r.Body), BuildResponse(r), nil
}

// InstallMarketplacePlugin will install marketplace plugin.
func (c *Client4) InstallMarketplacePlugin(request *InstallMarketplacePluginRequest) (*Manifest, *Response, error) {
	json, err := request.ToJson()
	if err != nil {
		return nil, nil, err
	}
	r, err := c.DoApiPost(c.pluginsRoute()+"/marketplace", json)
	if err != nil {
		return nil, BuildResponse(r), err
	}
	defer closeBody(r)
	return ManifestFromJson(r.Body), BuildResponse(r), nil
}

// GetPlugins will return a list of plugin manifests for currently active plugins.
func (c *Client4) GetPlugins() (*PluginsResponse, *Response, error) {
	r, err := c.DoApiGet(c.pluginsRoute(), "")
	if err != nil {
		return nil, BuildResponse(r), err
	}
	defer closeBody(r)
	return PluginsResponseFromJson(r.Body), BuildResponse(r), nil
}

// GetPluginStatuses will return the plugins installed on any server in the cluster, for reporting
// to the administrator via the system console.
func (c *Client4) GetPluginStatuses() (PluginStatuses, *Response, error) {
	r, err := c.DoApiGet(c.pluginsRoute()+"/statuses", "")
	if err != nil {
		return nil, BuildResponse(r), err
	}
	defer closeBody(r)
	return PluginStatusesFromJson(r.Body), BuildResponse(r), nil
}

// RemovePlugin will disable and delete a plugin.
func (c *Client4) RemovePlugin(id string) (*Response, error) {
	r, err := c.DoApiDelete(c.pluginRoute(id))
	if err != nil {
		return BuildResponse(r), err
	}
	defer closeBody(r)
	return BuildResponse(r), nil
}

// GetWebappPlugins will return a list of plugins that the webapp should download.
func (c *Client4) GetWebappPlugins() ([]*Manifest, *Response, error) {
	r, err := c.DoApiGet(c.pluginsRoute()+"/webapp", "")
	if err != nil {
		return nil, BuildResponse(r), err
	}
	defer closeBody(r)
	return ManifestListFromJson(r.Body), BuildResponse(r), nil
}

// EnablePlugin will enable an plugin installed.
func (c *Client4) EnablePlugin(id string) (*Response, error) {
	r, err := c.DoApiPost(c.pluginRoute(id)+"/enable", "")
	if err != nil {
		return BuildResponse(r), err
	}
	defer closeBody(r)
	return BuildResponse(r), nil
}

// DisablePlugin will disable an enabled plugin.
func (c *Client4) DisablePlugin(id string) (*Response, error) {
	r, err := c.DoApiPost(c.pluginRoute(id)+"/disable", "")
	if err != nil {
		return BuildResponse(r), err
	}
	defer closeBody(r)
	return BuildResponse(r), nil
}

// GetMarketplacePlugins will return a list of plugins that an admin can install.
func (c *Client4) GetMarketplacePlugins(filter *MarketplacePluginFilter) ([]*MarketplacePlugin, *Response, error) {
	route := c.pluginsRoute() + "/marketplace"
	u, err := url.Parse(route)
	if err != nil {
		return nil, nil, err
	}

	filter.ApplyToURL(u)

	r, err := c.DoApiGet(u.String(), "")
	if err != nil {
		return nil, BuildResponse(r), err
	}
	defer closeBody(r)

	plugins, err := MarketplacePluginsFromReader(r.Body)
	if err != nil {
		return nil, BuildResponse(r), NewAppError(route, "model.client.parse_plugins.app_error", nil, err.Error(), http.StatusBadRequest)
	}

	return plugins, BuildResponse(r), nil
}

// UpdateChannelScheme will update a channel's scheme.
func (c *Client4) UpdateChannelScheme(channelId, schemeId string) (*Response, error) {
	sip := &SchemeIDPatch{SchemeID: &schemeId}
	buf, err := json.Marshal(sip)
	if err != nil {
		return nil, NewAppError("UpdateChannelScheme", "api.marshal_error", nil, err.Error(), http.StatusInternalServerError)
	}
	r, err := c.doApiPutBytes(c.channelSchemeRoute(channelId), buf)
	if err != nil {
		return BuildResponse(r), err
	}
	defer closeBody(r)
	return BuildResponse(r), nil
}

// UpdateTeamScheme will update a team's scheme.
func (c *Client4) UpdateTeamScheme(teamId, schemeId string) (*Response, error) {
	sip := &SchemeIDPatch{SchemeID: &schemeId}
	buf, err := json.Marshal(sip)
	if err != nil {
		return nil, NewAppError("UpdateTeamScheme", "api.marshal_error", nil, err.Error(), http.StatusInternalServerError)
	}
	r, err := c.doApiPutBytes(c.teamSchemeRoute(teamId), buf)
	if err != nil {
		return BuildResponse(r), err
	}
	defer closeBody(r)
	return BuildResponse(r), nil
}

// GetRedirectLocation retrieves the value of the 'Location' header of an HTTP response for a given URL.
func (c *Client4) GetRedirectLocation(urlParam, etag string) (string, *Response, error) {
	url := fmt.Sprintf("%s?url=%s", c.redirectLocationRoute(), url.QueryEscape(urlParam))
	r, err := c.DoApiGet(url, etag)
	if err != nil {
		return "", BuildResponse(r), err
	}
	defer closeBody(r)
	return MapFromJson(r.Body)["location"], BuildResponse(r), nil
}

// SetServerBusy will mark the server as busy, which disables non-critical services for `secs` seconds.
func (c *Client4) SetServerBusy(secs int) (*Response, error) {
	url := fmt.Sprintf("%s?seconds=%d", c.serverBusyRoute(), secs)
	r, err := c.DoApiPost(url, "")
	if err != nil {
		return BuildResponse(r), err
	}
	defer closeBody(r)
	return BuildResponse(r), nil
}

// ClearServerBusy will mark the server as not busy.
func (c *Client4) ClearServerBusy() (*Response, error) {
	r, err := c.DoApiDelete(c.serverBusyRoute())
	if err != nil {
		return BuildResponse(r), err
	}
	defer closeBody(r)
	return BuildResponse(r), nil
}

// GetServerBusy returns the current ServerBusyState including the time when a server marked busy
// will automatically have the flag cleared.
func (c *Client4) GetServerBusy() (*ServerBusyState, *Response, error) {
	r, err := c.DoApiGet(c.serverBusyRoute(), "")
	if err != nil {
		return nil, BuildResponse(r), err
	}
	defer closeBody(r)

	sbs := ServerBusyStateFromJson(r.Body)
	return sbs, BuildResponse(r), nil
}

// RegisterTermsOfServiceAction saves action performed by a user against a specific terms of service.
func (c *Client4) RegisterTermsOfServiceAction(userId, termsOfServiceId string, accepted bool) (*Response, error) {
	url := c.userTermsOfServiceRoute(userId)
	data := map[string]interface{}{"termsOfServiceId": termsOfServiceId, "accepted": accepted}
	r, err := c.DoApiPost(url, StringInterfaceToJson(data))
	if err != nil {
		return BuildResponse(r), err
	}
	defer closeBody(r)
	return BuildResponse(r), nil
}

// GetTermsOfService fetches the latest terms of service
func (c *Client4) GetTermsOfService(etag string) (*TermsOfService, *Response, error) {
	url := c.termsOfServiceRoute()
	r, err := c.DoApiGet(url, etag)
	if err != nil {
		return nil, BuildResponse(r), err
	}
	defer closeBody(r)
	return TermsOfServiceFromJson(r.Body), BuildResponse(r), nil
}

// GetUserTermsOfService fetches user's latest terms of service action if the latest action was for acceptance.
func (c *Client4) GetUserTermsOfService(userId, etag string) (*UserTermsOfService, *Response, error) {
	url := c.userTermsOfServiceRoute(userId)
	r, err := c.DoApiGet(url, etag)
	if err != nil {
		return nil, BuildResponse(r), err
	}
	defer closeBody(r)
	return UserTermsOfServiceFromJson(r.Body), BuildResponse(r), nil
}

// CreateTermsOfService creates new terms of service.
func (c *Client4) CreateTermsOfService(text, userId string) (*TermsOfService, *Response, error) {
	url := c.termsOfServiceRoute()
	data := map[string]interface{}{"text": text}
	r, err := c.DoApiPost(url, StringInterfaceToJson(data))
	if err != nil {
		return nil, BuildResponse(r), err
	}
	defer closeBody(r)
	return TermsOfServiceFromJson(r.Body), BuildResponse(r), nil
}

func (c *Client4) GetGroup(groupID, etag string) (*Group, *Response, error) {
	r, err := c.DoApiGet(c.groupRoute(groupID), etag)
	if err != nil {
		return nil, BuildResponse(r), err
	}
	defer closeBody(r)
	return GroupFromJson(r.Body), BuildResponse(r), nil
}

func (c *Client4) PatchGroup(groupID string, patch *GroupPatch) (*Group, *Response, error) {
	payload, _ := json.Marshal(patch)
	r, err := c.DoApiPut(c.groupRoute(groupID)+"/patch", string(payload))
	if err != nil {
		return nil, BuildResponse(r), err
	}
	defer closeBody(r)
	return GroupFromJson(r.Body), BuildResponse(r), nil
}

func (c *Client4) LinkGroupSyncable(groupID, syncableID string, syncableType GroupSyncableType, patch *GroupSyncablePatch) (*GroupSyncable, *Response, error) {
	payload, _ := json.Marshal(patch)
	url := fmt.Sprintf("%s/link", c.groupSyncableRoute(groupID, syncableID, syncableType))
	r, err := c.DoApiPost(url, string(payload))
	if err != nil {
		return nil, BuildResponse(r), err
	}
	defer closeBody(r)
	return GroupSyncableFromJson(r.Body), BuildResponse(r), nil
}

func (c *Client4) UnlinkGroupSyncable(groupID, syncableID string, syncableType GroupSyncableType) (*Response, error) {
	url := fmt.Sprintf("%s/link", c.groupSyncableRoute(groupID, syncableID, syncableType))
	r, err := c.DoApiDelete(url)
	if err != nil {
		return BuildResponse(r), err
	}
	defer closeBody(r)
	return BuildResponse(r), nil
}

func (c *Client4) GetGroupSyncable(groupID, syncableID string, syncableType GroupSyncableType, etag string) (*GroupSyncable, *Response, error) {
	r, err := c.DoApiGet(c.groupSyncableRoute(groupID, syncableID, syncableType), etag)
	if err != nil {
		return nil, BuildResponse(r), err
	}
	defer closeBody(r)
	return GroupSyncableFromJson(r.Body), BuildResponse(r), nil
}

func (c *Client4) GetGroupSyncables(groupID string, syncableType GroupSyncableType, etag string) ([]*GroupSyncable, *Response, error) {
	r, err := c.DoApiGet(c.groupSyncablesRoute(groupID, syncableType), etag)
	if err != nil {
		return nil, BuildResponse(r), err
	}
	defer closeBody(r)
	return GroupSyncablesFromJson(r.Body), BuildResponse(r), nil
}

func (c *Client4) PatchGroupSyncable(groupID, syncableID string, syncableType GroupSyncableType, patch *GroupSyncablePatch) (*GroupSyncable, *Response, error) {
	payload, _ := json.Marshal(patch)
	r, err := c.DoApiPut(c.groupSyncableRoute(groupID, syncableID, syncableType)+"/patch", string(payload))
	if err != nil {
		return nil, BuildResponse(r), err
	}
	defer closeBody(r)
	return GroupSyncableFromJson(r.Body), BuildResponse(r), nil
}

func (c *Client4) TeamMembersMinusGroupMembers(teamID string, groupIDs []string, page, perPage int, etag string) ([]*UserWithGroups, int64, *Response, error) {
	groupIDStr := strings.Join(groupIDs, ",")
	query := fmt.Sprintf("?group_ids=%s&page=%d&per_page=%d", groupIDStr, page, perPage)
	r, err := c.DoApiGet(c.teamRoute(teamID)+"/members_minus_group_members"+query, etag)
	if err != nil {
		return nil, 0, BuildResponse(r), err
	}
	defer closeBody(r)
	ugc := UsersWithGroupsAndCountFromJson(r.Body)
	return ugc.Users, ugc.Count, BuildResponse(r), nil
}

func (c *Client4) ChannelMembersMinusGroupMembers(channelID string, groupIDs []string, page, perPage int, etag string) ([]*UserWithGroups, int64, *Response, error) {
	groupIDStr := strings.Join(groupIDs, ",")
	query := fmt.Sprintf("?group_ids=%s&page=%d&per_page=%d", groupIDStr, page, perPage)
	r, err := c.DoApiGet(c.channelRoute(channelID)+"/members_minus_group_members"+query, etag)
	if err != nil {
		return nil, 0, BuildResponse(r), err
	}
	defer closeBody(r)
	ugc := UsersWithGroupsAndCountFromJson(r.Body)
	return ugc.Users, ugc.Count, BuildResponse(r), nil
}

func (c *Client4) PatchConfig(config *Config) (*Config, *Response, error) {
	buf, err := json.Marshal(config)
	if err != nil {
		return nil, nil, NewAppError("PatchConfig", "api.marshal_error", nil, err.Error(), http.StatusInternalServerError)
	}
	r, err := c.doApiPutBytes(c.configRoute()+"/patch", buf)
	if err != nil {
		return nil, BuildResponse(r), err
	}
	defer closeBody(r)
	return ConfigFromJson(r.Body), BuildResponse(r), nil
}

func (c *Client4) GetChannelModerations(channelID string, etag string) ([]*ChannelModeration, *Response, error) {
	r, err := c.DoApiGet(c.channelRoute(channelID)+"/moderations", etag)
	if err != nil {
		return nil, BuildResponse(r), err
	}
	defer closeBody(r)

	var ch []*ChannelModeration
	err = json.NewDecoder(r.Body).Decode(&ch)
	if err != nil {
		return nil, BuildResponse(r), NewAppError("GetChannelModerations", "api.marshal_error", nil, err.Error(), http.StatusInternalServerError)
	}
	return ch, BuildResponse(r), nil
}

func (c *Client4) PatchChannelModerations(channelID string, patch []*ChannelModerationPatch) ([]*ChannelModeration, *Response, error) {
	payload, err := json.Marshal(patch)
	if err != nil {
		return nil, nil, NewAppError("PatchChannelModerations", "api.marshal_error", nil, err.Error(), http.StatusInternalServerError)
	}

	r, err := c.DoApiPut(c.channelRoute(channelID)+"/moderations/patch", string(payload))
	if err != nil {
		return nil, BuildResponse(r), err
	}
	defer closeBody(r)

	var ch []*ChannelModeration
	err = json.NewDecoder(r.Body).Decode(&ch)
	if err != nil {
		return nil, BuildResponse(r), NewAppError("PatchChannelModerations", "api.marshal_error", nil, err.Error(), http.StatusInternalServerError)
	}
	return ch, BuildResponse(r), nil
}

func (c *Client4) GetKnownUsers() ([]string, *Response, error) {
	r, err := c.DoApiGet(c.usersRoute()+"/known", "")
	if err != nil {
		return nil, BuildResponse(r), err
	}
	defer closeBody(r)
	var userIds []string
	json.NewDecoder(r.Body).Decode(&userIds)
	return userIds, BuildResponse(r), nil
}

// PublishUserTyping publishes a user is typing websocket event based on the provided TypingRequest.
func (c *Client4) PublishUserTyping(userID string, typingRequest TypingRequest) (*Response, error) {
	buf, err := json.Marshal(typingRequest)
	if err != nil {
		return nil, NewAppError("PublishUserTyping", "api.marshal_error", nil, err.Error(), http.StatusInternalServerError)
	}
	r, err := c.doApiPostBytes(c.publishUserTypingRoute(userID), buf)
	if err != nil {
		return BuildResponse(r), err
	}
	defer closeBody(r)
	return BuildResponse(r), nil
}

func (c *Client4) GetChannelMemberCountsByGroup(channelID string, includeTimezones bool, etag string) ([]*ChannelMemberCountByGroup, *Response, error) {
	r, err := c.DoApiGet(c.channelRoute(channelID)+"/member_counts_by_group?include_timezones="+strconv.FormatBool(includeTimezones), etag)
	if err != nil {
		return nil, BuildResponse(r), err
	}
	defer closeBody(r)

	var ch []*ChannelMemberCountByGroup
	err = json.NewDecoder(r.Body).Decode(&ch)
	if err != nil {
		return nil, BuildResponse(r), NewAppError("GetChannelMemberCountsByGroup", "api.marshal_error", nil, err.Error(), http.StatusInternalServerError)
	}
	return ch, BuildResponse(r), nil
}

// RequestTrialLicense will request a trial license and install it in the server
func (c *Client4) RequestTrialLicense(users int) (*Response, error) {
	b, _ := json.Marshal(map[string]interface{}{"users": users, "terms_accepted": true})
	r, err := c.DoApiPost("/trial-license", string(b))
	if err != nil {
		return BuildResponse(r), err
	}
	defer closeBody(r)
	return BuildResponse(r), nil
}

// GetGroupStats retrieves stats for a Mattermost Group
func (c *Client4) GetGroupStats(groupID string) (*GroupStats, *Response, error) {
	r, err := c.DoApiGet(c.groupRoute(groupID)+"/stats", "")
	if err != nil {
		return nil, BuildResponse(r), err
	}
	defer closeBody(r)
	return GroupStatsFromJson(r.Body), BuildResponse(r), nil
}

func (c *Client4) GetSidebarCategoriesForTeamForUser(userID, teamID, etag string) (*OrderedSidebarCategories, *Response, error) {
	route := c.userCategoryRoute(userID, teamID)
	r, err := c.DoApiGet(route, etag)
	if err != nil {
		return nil, BuildResponse(r), err
	}

	var cat *OrderedSidebarCategories
	err = json.NewDecoder(r.Body).Decode(&cat)
	if err != nil {
		return nil, BuildResponse(r), NewAppError("Client4.GetSidebarCategoriesForTeamForUser", "model.utils.decode_json.app_error", nil, err.Error(), r.StatusCode)
	}
	return cat, BuildResponse(r), nil
}

func (c *Client4) CreateSidebarCategoryForTeamForUser(userID, teamID string, category *SidebarCategoryWithChannels) (*SidebarCategoryWithChannels, *Response, error) {
	payload, _ := json.Marshal(category)
	route := c.userCategoryRoute(userID, teamID)
	r, err := c.doApiPostBytes(route, payload)
	if err != nil {
		return nil, BuildResponse(r), err
	}
	defer closeBody(r)
	var cat *SidebarCategoryWithChannels
	err = json.NewDecoder(r.Body).Decode(&cat)
	if err != nil {
		return nil, BuildResponse(r), NewAppError("Client4.CreateSidebarCategoryForTeamForUser", "model.utils.decode_json.app_error", nil, err.Error(), r.StatusCode)
	}
	return cat, BuildResponse(r), nil
}

func (c *Client4) UpdateSidebarCategoriesForTeamForUser(userID, teamID string, categories []*SidebarCategoryWithChannels) ([]*SidebarCategoryWithChannels, *Response, error) {
	payload, _ := json.Marshal(categories)
	route := c.userCategoryRoute(userID, teamID)

	r, err := c.doApiPutBytes(route, payload)
	if err != nil {
		return nil, BuildResponse(r), err
	}
	defer closeBody(r)

	var cat []*SidebarCategoryWithChannels
	err = json.NewDecoder(r.Body).Decode(&cat)
	if err != nil {
		return nil, BuildResponse(r), NewAppError("Client4.UpdateSidebarCategoriesForTeamForUser", "model.utils.decode_json.app_error", nil, err.Error(), r.StatusCode)
	}

	return cat, BuildResponse(r), nil
}

func (c *Client4) GetSidebarCategoryOrderForTeamForUser(userID, teamID, etag string) ([]string, *Response, error) {
	route := c.userCategoryRoute(userID, teamID) + "/order"
	r, err := c.DoApiGet(route, etag)
	if err != nil {
		return nil, BuildResponse(r), err
	}
	defer closeBody(r)
	return ArrayFromJson(r.Body), BuildResponse(r), nil
}

func (c *Client4) UpdateSidebarCategoryOrderForTeamForUser(userID, teamID string, order []string) ([]string, *Response, error) {
	payload, _ := json.Marshal(order)
	route := c.userCategoryRoute(userID, teamID) + "/order"
	r, err := c.doApiPutBytes(route, payload)
	if err != nil {
		return nil, BuildResponse(r), err
	}
	defer closeBody(r)
	return ArrayFromJson(r.Body), BuildResponse(r), nil
}

func (c *Client4) GetSidebarCategoryForTeamForUser(userID, teamID, categoryID, etag string) (*SidebarCategoryWithChannels, *Response, error) {
	route := c.userCategoryRoute(userID, teamID) + "/" + categoryID
	r, err := c.DoApiGet(route, etag)
	if err != nil {
		return nil, BuildResponse(r), err
	}
	defer closeBody(r)
	var cat *SidebarCategoryWithChannels
	err = json.NewDecoder(r.Body).Decode(&cat)
	if err != nil {
		return nil, BuildResponse(r), NewAppError("Client4.UpdateSidebarCategoriesForTeamForUser", "model.utils.decode_json.app_error", nil, err.Error(), r.StatusCode)
	}

	return cat, BuildResponse(r), nil
}

func (c *Client4) UpdateSidebarCategoryForTeamForUser(userID, teamID, categoryID string, category *SidebarCategoryWithChannels) (*SidebarCategoryWithChannels, *Response, error) {
	payload, _ := json.Marshal(category)
	route := c.userCategoryRoute(userID, teamID) + "/" + categoryID
	r, err := c.doApiPutBytes(route, payload)
	if err != nil {
		return nil, BuildResponse(r), err
	}
	defer closeBody(r)
	var cat *SidebarCategoryWithChannels
	err = json.NewDecoder(r.Body).Decode(&cat)
	if err != nil {
		return nil, BuildResponse(r), NewAppError("Client4.UpdateSidebarCategoriesForTeamForUser", "model.utils.decode_json.app_error", nil, err.Error(), r.StatusCode)
	}

	return cat, BuildResponse(r), nil
}

// CheckIntegrity performs a database integrity check.
func (c *Client4) CheckIntegrity() ([]IntegrityCheckResult, *Response, error) {
	r, err := c.DoApiPost("/integrity", "")
	if err != nil {
		return nil, BuildResponse(r), err
	}
	defer closeBody(r)
	var results []IntegrityCheckResult
	if err := json.NewDecoder(r.Body).Decode(&results); err != nil {
		return nil, BuildResponse(r), NewAppError("Api4.CheckIntegrity", "api.marshal_error", nil, err.Error(), http.StatusInternalServerError)
	}
	return results, BuildResponse(r), nil
}

func (c *Client4) GetNotices(lastViewed int64, teamId string, client NoticeClientType, clientVersion, locale, etag string) (NoticeMessages, *Response, error) {
	url := fmt.Sprintf("/system/notices/%s?lastViewed=%d&client=%s&clientVersion=%s&locale=%s", teamId, lastViewed, client, clientVersion, locale)
	r, err := c.DoApiGet(url, etag)
	if err != nil {
		return nil, BuildResponse(r), err
	}
	defer closeBody(r)
	notices, err := UnmarshalProductNoticeMessages(r.Body)
	if err != nil {
		return nil, BuildResponse(r), err
	}
	return notices, BuildResponse(r), nil
}

func (c *Client4) MarkNoticesViewed(ids []string) (*Response, error) {
	r, err := c.DoApiPut("/system/notices/view", ArrayToJson(ids))
	if err != nil {
		return BuildResponse(r), err
	}
	defer closeBody(r)
	return BuildResponse(r), nil
}

// CreateUpload creates a new upload session.
func (c *Client4) CreateUpload(us *UploadSession) (*UploadSession, *Response, error) {
	buf, err := json.Marshal(us)
	if err != nil {
		return nil, nil, NewAppError("CreateUpload", "api.marshal_error", nil, err.Error(), http.StatusInternalServerError)
	}
	r, err := c.doApiPostBytes(c.uploadsRoute(), buf)
	if err != nil {
		return nil, BuildResponse(r), err
	}
	defer closeBody(r)
	return UploadSessionFromJson(r.Body), BuildResponse(r), nil
}

// GetUpload returns the upload session for the specified uploadId.
func (c *Client4) GetUpload(uploadId string) (*UploadSession, *Response, error) {
	r, err := c.DoApiGet(c.uploadRoute(uploadId), "")
	if err != nil {
		return nil, BuildResponse(r), err
	}
	defer closeBody(r)
	return UploadSessionFromJson(r.Body), BuildResponse(r), nil
}

// GetUploadsForUser returns the upload sessions created by the specified
// userId.
func (c *Client4) GetUploadsForUser(userId string) ([]*UploadSession, *Response, error) {
	r, err := c.DoApiGet(c.userRoute(userId)+"/uploads", "")
	if err != nil {
		return nil, BuildResponse(r), err
	}
	defer closeBody(r)
	return UploadSessionsFromJson(r.Body), BuildResponse(r), nil
}

// UploadData performs an upload. On success it returns
// a FileInfo object.
func (c *Client4) UploadData(uploadId string, data io.Reader) (*FileInfo, *Response, error) {
	url := c.uploadRoute(uploadId)
	r, err := c.doApiRequestReader("POST", c.ApiUrl+url, data, nil)
	if err != nil {
		return nil, BuildResponse(r), err
	}
	defer closeBody(r)
	return FileInfoFromJson(r.Body), BuildResponse(r), nil
}

func (c *Client4) UpdatePassword(userId, currentPassword, newPassword string) (*Response, error) {
	requestBody := map[string]string{"current_password": currentPassword, "new_password": newPassword}
	r, err := c.DoApiPut(c.userRoute(userId)+"/password", MapToJson(requestBody))
	if err != nil {
		return BuildResponse(r), err
	}
	defer closeBody(r)
	return BuildResponse(r), nil
}

// Cloud Section

func (c *Client4) GetCloudProducts() ([]*Product, *Response, error) {
	r, err := c.DoApiGet(c.cloudRoute()+"/products", "")
	if err != nil {
		return nil, BuildResponse(r), err
	}
	defer closeBody(r)

	var cloudProducts []*Product
	json.NewDecoder(r.Body).Decode(&cloudProducts)

	return cloudProducts, BuildResponse(r), nil
}

func (c *Client4) CreateCustomerPayment() (*StripeSetupIntent, *Response, error) {
	r, err := c.DoApiPost(c.cloudRoute()+"/payment", "")
	if err != nil {
		return nil, BuildResponse(r), err
	}
	defer closeBody(r)

	var setupIntent *StripeSetupIntent
	json.NewDecoder(r.Body).Decode(&setupIntent)

	return setupIntent, BuildResponse(r), nil
}

func (c *Client4) ConfirmCustomerPayment(confirmRequest *ConfirmPaymentMethodRequest) (*Response, error) {
	json, _ := json.Marshal(confirmRequest)

	r, err := c.doApiPostBytes(c.cloudRoute()+"/payment/confirm", json)
	if err != nil {
		return BuildResponse(r), err
	}
	defer closeBody(r)

	return BuildResponse(r), nil
}

func (c *Client4) GetCloudCustomer() (*CloudCustomer, *Response, error) {
	r, err := c.DoApiGet(c.cloudRoute()+"/customer", "")
	if err != nil {
		return nil, BuildResponse(r), err
	}
	defer closeBody(r)

	var cloudCustomer *CloudCustomer
	json.NewDecoder(r.Body).Decode(&cloudCustomer)

	return cloudCustomer, BuildResponse(r), nil
}

func (c *Client4) GetSubscription() (*Subscription, *Response, error) {
	r, err := c.DoApiGet(c.cloudRoute()+"/subscription", "")
	if err != nil {
		return nil, BuildResponse(r), err
	}
	defer closeBody(r)

	var subscription *Subscription
	json.NewDecoder(r.Body).Decode(&subscription)

	return subscription, BuildResponse(r), nil
}

func (c *Client4) GetSubscriptionStats() (*SubscriptionStats, *Response, error) {
	r, err := c.DoApiGet(c.cloudRoute()+"/subscription/stats", "")
	if err != nil {
		return nil, BuildResponse(r), err
	}
	defer closeBody(r)

	var stats *SubscriptionStats
	json.NewDecoder(r.Body).Decode(&stats)
	return stats, BuildResponse(r), nil
}

func (c *Client4) GetInvoicesForSubscription() ([]*Invoice, *Response, error) {
	r, err := c.DoApiGet(c.cloudRoute()+"/subscription/invoices", "")
	if err != nil {
		return nil, BuildResponse(r), err
	}
	defer closeBody(r)

	var invoices []*Invoice
	json.NewDecoder(r.Body).Decode(&invoices)

	return invoices, BuildResponse(r), nil
}

func (c *Client4) UpdateCloudCustomer(customerInfo *CloudCustomerInfo) (*CloudCustomer, *Response, error) {
	customerBytes, _ := json.Marshal(customerInfo)

	r, err := c.doApiPutBytes(c.cloudRoute()+"/customer", customerBytes)
	if err != nil {
		return nil, BuildResponse(r), err
	}
	defer closeBody(r)

	var customer *CloudCustomer
	json.NewDecoder(r.Body).Decode(&customer)

	return customer, BuildResponse(r), nil
}

func (c *Client4) UpdateCloudCustomerAddress(address *Address) (*CloudCustomer, *Response, error) {
	addressBytes, _ := json.Marshal(address)

	r, err := c.doApiPutBytes(c.cloudRoute()+"/customer/address", addressBytes)
	if err != nil {
		return nil, BuildResponse(r), err
	}
	defer closeBody(r)

	var customer *CloudCustomer
	json.NewDecoder(r.Body).Decode(&customer)

	return customer, BuildResponse(r), nil
}

func (c *Client4) ListImports() ([]string, *Response, error) {
	r, err := c.DoApiGet(c.importsRoute(), "")
	if err != nil {
		return nil, BuildResponse(r), err
	}
	defer closeBody(r)
	return ArrayFromJson(r.Body), BuildResponse(r), nil
}

func (c *Client4) ListExports() ([]string, *Response, error) {
	r, err := c.DoApiGet(c.exportsRoute(), "")
	if err != nil {
		return nil, BuildResponse(r), err
	}
	defer closeBody(r)
	return ArrayFromJson(r.Body), BuildResponse(r), nil
}

func (c *Client4) DeleteExport(name string) (*Response, error) {
	r, err := c.DoApiDelete(c.exportRoute(name))
	if err != nil {
		return BuildResponse(r), err
	}
	defer closeBody(r)
	return BuildResponse(r), nil
}

func (c *Client4) DownloadExport(name string, wr io.Writer, offset int64) (int64, *Response, error) {
	var headers map[string]string
	if offset > 0 {
		headers = map[string]string{
			HeaderRange: fmt.Sprintf("bytes=%d-", offset),
		}
	}
	r, err := c.DoApiRequestWithHeaders(http.MethodGet, c.ApiUrl+c.exportRoute(name), "", headers)
	if err != nil {
		return 0, BuildResponse(r), err
	}
	defer closeBody(r)
	n, err := io.Copy(wr, r.Body)
	if err != nil {
		return n, BuildResponse(r), NewAppError("DownloadExport", "model.client.copy.app_error", nil, err.Error(), r.StatusCode)
	}
	return n, BuildResponse(r), nil
}

func (c *Client4) GetUserThreads(userId, teamId string, options GetUserThreadsOpts) (*Threads, *Response, error) {
	v := url.Values{}
	if options.Since != 0 {
		v.Set("since", fmt.Sprintf("%d", options.Since))
	}
	if options.Before != "" {
		v.Set("before", options.Before)
	}
	if options.After != "" {
		v.Set("after", options.After)
	}
	if options.PageSize != 0 {
		v.Set("pageSize", fmt.Sprintf("%d", options.PageSize))
	}
	if options.Extended {
		v.Set("extended", "true")
	}
	if options.Deleted {
		v.Set("deleted", "true")
	}
	if options.Unread {
		v.Set("unread", "true")
	}
	url := c.userThreadsRoute(userId, teamId)
	if len(v) > 0 {
		url += "?" + v.Encode()
	}

	r, err := c.DoApiGet(url, "")
	if err != nil {
		return nil, BuildResponse(r), err
	}
	defer closeBody(r)

	var threads Threads
	json.NewDecoder(r.Body).Decode(&threads)

	return &threads, BuildResponse(r), nil
}

func (c *Client4) GetUserThread(userId, teamId, threadId string, extended bool) (*ThreadResponse, *Response, error) {
	url := c.userThreadRoute(userId, teamId, threadId)
	if extended {
		url += "?extended=true"
	}
	r, err := c.DoApiGet(url, "")
	if err != nil {
		return nil, BuildResponse(r), err
	}
	defer closeBody(r)

	var thread ThreadResponse
	json.NewDecoder(r.Body).Decode(&thread)

	return &thread, BuildResponse(r), nil
}

func (c *Client4) UpdateThreadsReadForUser(userId, teamId string) (*Response, error) {
	r, err := c.DoApiPut(fmt.Sprintf("%s/read", c.userThreadsRoute(userId, teamId)), "")
	if err != nil {
		return BuildResponse(r), err
	}
	defer closeBody(r)

	return BuildResponse(r), nil
}

func (c *Client4) UpdateThreadReadForUser(userId, teamId, threadId string, timestamp int64) (*ThreadResponse, *Response, error) {
	r, err := c.DoApiPut(fmt.Sprintf("%s/read/%d", c.userThreadRoute(userId, teamId, threadId), timestamp), "")
	if err != nil {
		return nil, BuildResponse(r), err
	}
	defer closeBody(r)
	var thread ThreadResponse
	json.NewDecoder(r.Body).Decode(&thread)

	return &thread, BuildResponse(r), nil
}

func (c *Client4) UpdateThreadFollowForUser(userId, teamId, threadId string, state bool) (*Response, error) {
	var err error
	var r *http.Response
	if state {
		r, err = c.DoApiPut(c.userThreadRoute(userId, teamId, threadId)+"/following", "")
	} else {
		r, err = c.DoApiDelete(c.userThreadRoute(userId, teamId, threadId) + "/following")
	}
	if err != nil {
		return BuildResponse(r), err
	}
	defer closeBody(r)

	return BuildResponse(r), nil
}

func (c *Client4) SendAdminUpgradeRequestEmail() (*Response, error) {
	r, err := c.DoApiPost(c.cloudRoute()+"/subscription/limitreached/invite", "")
	if err != nil {
		return BuildResponse(r), err
	}
	defer closeBody(r)

	return BuildResponse(r), nil
}

func (c *Client4) SendAdminUpgradeRequestEmailOnJoin() (*Response, error) {
	r, err := c.DoApiPost(c.cloudRoute()+"/subscription/limitreached/join", "")
	if err != nil {
		return BuildResponse(r), err
	}
	defer closeBody(r)

	return BuildResponse(r), nil
}

func (c *Client4) GetAllSharedChannels(teamID string, page, perPage int) ([]*SharedChannel, *Response, error) {
	url := fmt.Sprintf("%s/%s?page=%d&per_page=%d", c.sharedChannelsRoute(), teamID, page, perPage)
	r, err := c.DoApiGet(url, "")
	if err != nil {
		return nil, BuildResponse(r), err
	}
	defer closeBody(r)

	var channels []*SharedChannel
	json.NewDecoder(r.Body).Decode(&channels)

	return channels, BuildResponse(r), nil
}

func (c *Client4) GetRemoteClusterInfo(remoteID string) (RemoteClusterInfo, *Response, error) {
	url := fmt.Sprintf("%s/remote_info/%s", c.sharedChannelsRoute(), remoteID)
	r, err := c.DoApiGet(url, "")
	if err != nil {
		return RemoteClusterInfo{}, BuildResponse(r), err
	}
	defer closeBody(r)

	var rci RemoteClusterInfo
	json.NewDecoder(r.Body).Decode(&rci)

	return rci, BuildResponse(r), nil
}

func (c *Client4) GetAncillaryPermissions(subsectionPermissions []string) ([]string, *Response, error) {
	var returnedPermissions []string
	url := fmt.Sprintf("%s/ancillary?subsection_permissions=%s", c.permissionsRoute(), strings.Join(subsectionPermissions, ","))
	r, err := c.DoApiGet(url, "")
	if err != nil {
		return returnedPermissions, BuildResponse(r), err
	}
	defer closeBody(r)

	json.NewDecoder(r.Body).Decode(&returnedPermissions)
	return returnedPermissions, BuildResponse(r), nil
}<|MERGE_RESOLUTION|>--- conflicted
+++ resolved
@@ -1192,11 +1192,7 @@
 		return BuildResponse(r), err
 	}
 	defer closeBody(r)
-<<<<<<< HEAD
-	return CheckStatusOK(r), BuildResponse(r)
-=======
-	return BuildResponse(r), nil
->>>>>>> cbba2f1c
+	return BuildResponse(r), nil
 }
 
 // GenerateMfaSecret will generate a new MFA secret for a user and return it as a string and
