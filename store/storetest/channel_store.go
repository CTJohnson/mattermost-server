// Copyright (c) 2015-present Mattermost, Inc. All Rights Reserved.
// See License.txt for license information.

package storetest

import (
	"context"
	"sort"
	"strconv"
	"strings"
	"testing"
	"time"

	"github.com/stretchr/testify/assert"
	"github.com/stretchr/testify/require"

	"github.com/mattermost/gorp"
	"github.com/mattermost/mattermost-server/model"
	"github.com/mattermost/mattermost-server/store"
)

type SqlSupplier interface {
	GetMaster() *gorp.DbMap
}

func cleanupChannels(t *testing.T, ss store.Store) {
	list, err := ss.Channel().GetAllChannels(0, 100000, store.ChannelSearchOpts{IncludeDeleted: true})
	require.Nilf(t, err, "error cleaning all channels: %v", err)
	for _, channel := range *list {
		ss.Channel().PermanentDelete(channel.Id)
	}
}

func TestChannelStore(t *testing.T, ss store.Store, s SqlSupplier) {
	createDefaultRoles(t, ss)

	t.Run("Save", func(t *testing.T) { testChannelStoreSave(t, ss) })
	t.Run("SaveDirectChannel", func(t *testing.T) { testChannelStoreSaveDirectChannel(t, ss, s) })
	t.Run("CreateDirectChannel", func(t *testing.T) { testChannelStoreCreateDirectChannel(t, ss) })
	t.Run("Update", func(t *testing.T) { testChannelStoreUpdate(t, ss) })
	t.Run("GetChannelUnread", func(t *testing.T) { testGetChannelUnread(t, ss) })
	t.Run("Get", func(t *testing.T) { testChannelStoreGet(t, ss, s) })
	t.Run("GetChannelsByIds", func(t *testing.T) { testChannelStoreGetChannelsByIds(t, ss) })
	t.Run("GetForPost", func(t *testing.T) { testChannelStoreGetForPost(t, ss) })
	t.Run("Restore", func(t *testing.T) { testChannelStoreRestore(t, ss) })
	t.Run("Delete", func(t *testing.T) { testChannelStoreDelete(t, ss) })
	t.Run("GetByName", func(t *testing.T) { testChannelStoreGetByName(t, ss) })
	t.Run("GetByNames", func(t *testing.T) { testChannelStoreGetByNames(t, ss) })
	t.Run("GetDeletedByName", func(t *testing.T) { testChannelStoreGetDeletedByName(t, ss) })
	t.Run("GetDeleted", func(t *testing.T) { testChannelStoreGetDeleted(t, ss) })
	t.Run("ChannelMemberStore", func(t *testing.T) { testChannelMemberStore(t, ss) })
	t.Run("ChannelDeleteMemberStore", func(t *testing.T) { testChannelDeleteMemberStore(t, ss) })
	t.Run("GetChannels", func(t *testing.T) { testChannelStoreGetChannels(t, ss) })
	t.Run("GetAllChannels", func(t *testing.T) { testChannelStoreGetAllChannels(t, ss, s) })
	t.Run("GetMoreChannels", func(t *testing.T) { testChannelStoreGetMoreChannels(t, ss) })
	t.Run("GetPublicChannelsForTeam", func(t *testing.T) { testChannelStoreGetPublicChannelsForTeam(t, ss) })
	t.Run("GetPublicChannelsByIdsForTeam", func(t *testing.T) { testChannelStoreGetPublicChannelsByIdsForTeam(t, ss) })
	t.Run("GetChannelCounts", func(t *testing.T) { testChannelStoreGetChannelCounts(t, ss) })
	t.Run("GetMembersForUser", func(t *testing.T) { testChannelStoreGetMembersForUser(t, ss) })
	t.Run("GetMembersForUserWithPagination", func(t *testing.T) { testChannelStoreGetMembersForUserWithPagination(t, ss) })
	t.Run("UpdateLastViewedAt", func(t *testing.T) { testChannelStoreUpdateLastViewedAt(t, ss) })
	t.Run("IncrementMentionCount", func(t *testing.T) { testChannelStoreIncrementMentionCount(t, ss) })
	t.Run("UpdateChannelMember", func(t *testing.T) { testUpdateChannelMember(t, ss) })
	t.Run("GetMember", func(t *testing.T) { testGetMember(t, ss) })
	t.Run("GetMemberForPost", func(t *testing.T) { testChannelStoreGetMemberForPost(t, ss) })
	t.Run("GetMemberCount", func(t *testing.T) { testGetMemberCount(t, ss) })
	t.Run("GetGuestCount", func(t *testing.T) { testGetGuestCount(t, ss) })
	t.Run("SearchMore", func(t *testing.T) { testChannelStoreSearchMore(t, ss) })
	t.Run("SearchInTeam", func(t *testing.T) { testChannelStoreSearchInTeam(t, ss) })
	t.Run("SearchForUserInTeam", func(t *testing.T) { testChannelStoreSearchForUserInTeam(t, ss) })
	t.Run("SearchAllChannels", func(t *testing.T) { testChannelStoreSearchAllChannels(t, ss) })
	t.Run("AutocompleteInTeamForSearch", func(t *testing.T) { testChannelStoreAutocompleteInTeamForSearch(t, ss, s) })
	t.Run("GetMembersByIds", func(t *testing.T) { testChannelStoreGetMembersByIds(t, ss) })
	t.Run("SearchGroupChannels", func(t *testing.T) { testChannelStoreSearchGroupChannels(t, ss) })
	t.Run("AnalyticsDeletedTypeCount", func(t *testing.T) { testChannelStoreAnalyticsDeletedTypeCount(t, ss) })
	t.Run("GetPinnedPosts", func(t *testing.T) { testChannelStoreGetPinnedPosts(t, ss) })
	t.Run("GetPinnedPostCount", func(t *testing.T) { testChannelStoreGetPinnedPostCount(t, ss) })
	t.Run("MaxChannelsPerTeam", func(t *testing.T) { testChannelStoreMaxChannelsPerTeam(t, ss) })
	t.Run("GetChannelsByScheme", func(t *testing.T) { testChannelStoreGetChannelsByScheme(t, ss) })
	t.Run("MigrateChannelMembers", func(t *testing.T) { testChannelStoreMigrateChannelMembers(t, ss) })
	t.Run("ResetAllChannelSchemes", func(t *testing.T) { testResetAllChannelSchemes(t, ss) })
	t.Run("ClearAllCustomRoleAssignments", func(t *testing.T) { testChannelStoreClearAllCustomRoleAssignments(t, ss) })
	t.Run("MaterializedPublicChannels", func(t *testing.T) { testMaterializedPublicChannels(t, ss, s) })
	t.Run("GetAllChannelsForExportAfter", func(t *testing.T) { testChannelStoreGetAllChannelsForExportAfter(t, ss) })
	t.Run("GetChannelMembersForExport", func(t *testing.T) { testChannelStoreGetChannelMembersForExport(t, ss) })
	t.Run("RemoveAllDeactivatedMembers", func(t *testing.T) { testChannelStoreRemoveAllDeactivatedMembers(t, ss) })
	t.Run("ExportAllDirectChannels", func(t *testing.T) { testChannelStoreExportAllDirectChannels(t, ss, s) })
	t.Run("ExportAllDirectChannelsExcludePrivateAndPublic", func(t *testing.T) { testChannelStoreExportAllDirectChannelsExcludePrivateAndPublic(t, ss, s) })
	t.Run("ExportAllDirectChannelsDeletedChannel", func(t *testing.T) { testChannelStoreExportAllDirectChannelsDeletedChannel(t, ss, s) })
	t.Run("GetChannelsBatchForIndexing", func(t *testing.T) { testChannelStoreGetChannelsBatchForIndexing(t, ss) })
}

func testChannelStoreSave(t *testing.T, ss store.Store) {
	teamId := model.NewId()

	o1 := model.Channel{}
	o1.TeamId = teamId
	o1.DisplayName = "Name"
	o1.Name = "zz" + model.NewId() + "b"
	o1.Type = model.CHANNEL_OPEN

	_, err := ss.Channel().Save(&o1, -1)
	require.Nil(t, err, "couldn't save item", err)

	_, err = ss.Channel().Save(&o1, -1)
	require.NotNil(t, err, "shouldn't be able to update from save")

	o1.Id = ""
	_, err = ss.Channel().Save(&o1, -1)
	require.NotNil(t, err, "should be unique name")

	o1.Id = ""
	o1.Name = "zz" + model.NewId() + "b"
	o1.Type = model.CHANNEL_DIRECT
	_, err = ss.Channel().Save(&o1, -1)
	require.NotNil(t, err, "should not be able to save direct channel")
}

func testChannelStoreSaveDirectChannel(t *testing.T, ss store.Store, s SqlSupplier) {
	teamId := model.NewId()

	o1 := model.Channel{}
	o1.TeamId = teamId
	o1.DisplayName = "Name"
	o1.Name = "zz" + model.NewId() + "b"
	o1.Type = model.CHANNEL_DIRECT

	u1 := &model.User{}
	u1.Email = MakeEmail()
	u1.Nickname = model.NewId()
	_, err := ss.User().Save(u1)
	require.Nil(t, err)
	_, err = ss.Team().SaveMember(&model.TeamMember{TeamId: model.NewId(), UserId: u1.Id}, -1)
	require.Nil(t, err)

	u2 := &model.User{}
	u2.Email = MakeEmail()
	u2.Nickname = model.NewId()
	_, err = ss.User().Save(u2)
	require.Nil(t, err)
	_, err = ss.Team().SaveMember(&model.TeamMember{TeamId: model.NewId(), UserId: u2.Id}, -1)
	require.Nil(t, err)

	m1 := model.ChannelMember{}
	m1.ChannelId = o1.Id
	m1.UserId = u1.Id
	m1.NotifyProps = model.GetDefaultChannelNotifyProps()

	m2 := model.ChannelMember{}
	m2.ChannelId = o1.Id
	m2.UserId = u2.Id
	m2.NotifyProps = model.GetDefaultChannelNotifyProps()

	_, err = ss.Channel().SaveDirectChannel(&o1, &m1, &m2)
	require.Nil(t, err, "couldn't save direct channel", err)

	members, err := ss.Channel().GetMembers(o1.Id, 0, 100)
	require.Nil(t, err)
	require.Len(t, *members, 2, "should have saved 2 members")

	_, err = ss.Channel().SaveDirectChannel(&o1, &m1, &m2)
	require.NotNil(t, err, "shoudn't be a able to update from save")

	// Attempt to save a direct channel that already exists
	o1a := model.Channel{
		TeamId:      o1.TeamId,
		DisplayName: o1.DisplayName,
		Name:        o1.Name,
		Type:        o1.Type,
	}

	returnedChannel, err := ss.Channel().SaveDirectChannel(&o1a, &m1, &m2)
	require.NotNil(t, err, "should've failed to save a duplicate direct channel")
	require.Equal(t, store.CHANNEL_EXISTS_ERROR, err.Id, "should've returned CHANNEL_EXISTS_ERROR")
	require.Equal(t, o1.Id, returnedChannel.Id, "should've failed to save a duplicate direct channel")

	// Attempt to save a non-direct channel
	o1.Id = ""
	o1.Name = "zz" + model.NewId() + "b"
	o1.Type = model.CHANNEL_OPEN
	_, err = ss.Channel().SaveDirectChannel(&o1, &m1, &m2)
	require.NotNil(t, err, "Should not be able to save non-direct channel")

	// Save yourself Direct Message
	o1.Id = ""
	o1.DisplayName = "Myself"
	o1.Name = "zz" + model.NewId() + "b"
	o1.Type = model.CHANNEL_DIRECT
	_, err = ss.Channel().SaveDirectChannel(&o1, &m1, &m1)
	require.Nil(t, err, "couldn't save direct channel", err)

	members, err = ss.Channel().GetMembers(o1.Id, 0, 100)
	require.Nil(t, err)
	require.Len(t, *members, 1, "should have saved just 1 member")

	// Manually truncate Channels table until testlib can handle cleanups
	s.GetMaster().Exec("TRUNCATE Channels")
}

func testChannelStoreCreateDirectChannel(t *testing.T, ss store.Store) {
	u1 := &model.User{}
	u1.Email = MakeEmail()
	u1.Nickname = model.NewId()
	_, err := ss.User().Save(u1)
	require.Nil(t, err)
	_, err = ss.Team().SaveMember(&model.TeamMember{TeamId: model.NewId(), UserId: u1.Id}, -1)
	require.Nil(t, err)

	u2 := &model.User{}
	u2.Email = MakeEmail()
	u2.Nickname = model.NewId()
	_, err = ss.User().Save(u2)
	require.Nil(t, err)
	_, err = ss.Team().SaveMember(&model.TeamMember{TeamId: model.NewId(), UserId: u2.Id}, -1)
	require.Nil(t, err)

	c1, err := ss.Channel().CreateDirectChannel(u1, u2)
	require.Nil(t, err, "couldn't create direct channel", err)
	defer func() {
		ss.Channel().PermanentDeleteMembersByChannel(c1.Id)
		ss.Channel().PermanentDelete(c1.Id)
	}()

	members, err := ss.Channel().GetMembers(c1.Id, 0, 100)
	require.Nil(t, err)
	require.Len(t, *members, 2, "should have saved 2 members")
}

func testChannelStoreUpdate(t *testing.T, ss store.Store) {
	o1 := model.Channel{}
	o1.TeamId = model.NewId()
	o1.DisplayName = "Name"
	o1.Name = "zz" + model.NewId() + "b"
	o1.Type = model.CHANNEL_OPEN

	_, err := ss.Channel().Save(&o1, -1)
	require.Nil(t, err)

	o2 := model.Channel{}
	o2.TeamId = o1.TeamId
	o2.DisplayName = "Name"
	o2.Name = "zz" + model.NewId() + "b"
	o2.Type = model.CHANNEL_OPEN

	_, err = ss.Channel().Save(&o2, -1)
	require.Nil(t, err)

	time.Sleep(100 * time.Millisecond)

	_, err = ss.Channel().Update(&o1)
	require.Nil(t, err, err)

	o1.DeleteAt = 100
	_, err = ss.Channel().Update(&o1)
	require.NotNil(t, err, "update should have failed because channel is archived")

	o1.DeleteAt = 0
	o1.Id = "missing"
	_, err = ss.Channel().Update(&o1)
	require.NotNil(t, err, "Update should have failed because of missing key")

	o1.Id = model.NewId()
	_, err = ss.Channel().Update(&o1)
	require.NotNil(t, err, "update should have failed because id change")

	o2.Name = o1.Name
	_, err = ss.Channel().Update(&o2)
	require.NotNil(t, err, "update should have failed because of existing name")
}

func testGetChannelUnread(t *testing.T, ss store.Store) {
	teamId1 := model.NewId()
	teamId2 := model.NewId()

	uid := model.NewId()
	m1 := &model.TeamMember{TeamId: teamId1, UserId: uid}
	m2 := &model.TeamMember{TeamId: teamId2, UserId: uid}
	_, err := ss.Team().SaveMember(m1, -1)
	require.Nil(t, err)
	_, err = ss.Team().SaveMember(m2, -1)
	require.Nil(t, err)
	notifyPropsModel := model.GetDefaultChannelNotifyProps()

	// Setup Channel 1
	c1 := &model.Channel{TeamId: m1.TeamId, Name: model.NewId(), DisplayName: "Downtown", Type: model.CHANNEL_OPEN, TotalMsgCount: 100}
	_, err = ss.Channel().Save(c1, -1)
	require.Nil(t, err)

	cm1 := &model.ChannelMember{ChannelId: c1.Id, UserId: m1.UserId, NotifyProps: notifyPropsModel, MsgCount: 90}
	_, err = ss.Channel().SaveMember(cm1)
	require.Nil(t, err)

	// Setup Channel 2
	c2 := &model.Channel{TeamId: m2.TeamId, Name: model.NewId(), DisplayName: "Cultural", Type: model.CHANNEL_OPEN, TotalMsgCount: 100}
	_, err = ss.Channel().Save(c2, -1)
	require.Nil(t, err)

	cm2 := &model.ChannelMember{ChannelId: c2.Id, UserId: m2.UserId, NotifyProps: notifyPropsModel, MsgCount: 90, MentionCount: 5}
	_, err = ss.Channel().SaveMember(cm2)
	require.Nil(t, err)

	// Check for Channel 1
	ch, err := ss.Channel().GetChannelUnread(c1.Id, uid)

	require.Nil(t, err, err)
	require.Equal(t, c1.Id, ch.ChannelId, "Wrong channel id")
	require.Equal(t, teamId1, ch.TeamId, "Wrong team id for channel 1")
	require.NotNil(t, ch.NotifyProps, "wrong props for channel 1")
	require.EqualValues(t, 0, ch.MentionCount, "wrong MentionCount for channel 1")
	require.EqualValues(t, 10, ch.MsgCount, "wrong MsgCount for channel 1")

	// Check for Channel 2
	ch2, err := ss.Channel().GetChannelUnread(c2.Id, uid)

	require.Nil(t, err, err)
	require.Equal(t, c2.Id, ch2.ChannelId, "Wrong channel id")
	require.Equal(t, teamId2, ch2.TeamId, "Wrong team id")
	require.EqualValues(t, 5, ch2.MentionCount, "wrong MentionCount for channel 2")
	require.EqualValues(t, 10, ch2.MsgCount, "wrong MsgCount for channel 2")
}

func testChannelStoreGet(t *testing.T, ss store.Store, s SqlSupplier) {
	o1 := model.Channel{}
	o1.TeamId = model.NewId()
	o1.DisplayName = "Name"
	o1.Name = "zz" + model.NewId() + "b"
	o1.Type = model.CHANNEL_OPEN
	_, err := ss.Channel().Save(&o1, -1)
	require.Nil(t, err)

	c1 := &model.Channel{}
<<<<<<< HEAD
	if c1, err = ss.Channel().Get(context.Background(), o1.Id, false); err != nil {
		t.Fatal(err)
	} else {
		if c1.ToJson() != o1.ToJson() {
			t.Fatal("invalid returned channel")
		}
	}

	if _, err = ss.Channel().Get(context.Background(),"", false); err == nil {
		t.Fatal("Missing id should have failed")
	}
=======
	c1, err = ss.Channel().Get(o1.Id, false)
	require.Nil(t, err, err)
	require.Equal(t, o1.ToJson(), c1.ToJson(), "invalid returned channel")

	_, err = ss.Channel().Get("", false)
	require.NotNil(t, err, "missing id should have failed")
>>>>>>> d9a154fc

	u1 := &model.User{}
	u1.Email = MakeEmail()
	u1.Nickname = model.NewId()
	_, err = ss.User().Save(u1)
	require.Nil(t, err)
	_, err = ss.Team().SaveMember(&model.TeamMember{TeamId: model.NewId(), UserId: u1.Id}, -1)
	require.Nil(t, err)

	u2 := model.User{}
	u2.Email = MakeEmail()
	u2.Nickname = model.NewId()
	_, err = ss.User().Save(&u2)
	require.Nil(t, err)
	_, err = ss.Team().SaveMember(&model.TeamMember{TeamId: model.NewId(), UserId: u2.Id}, -1)
	require.Nil(t, err)

	o2 := model.Channel{}
	o2.TeamId = model.NewId()
	o2.DisplayName = "Direct Name"
	o2.Name = "zz" + model.NewId() + "b"
	o2.Type = model.CHANNEL_DIRECT

	m1 := model.ChannelMember{}
	m1.ChannelId = o2.Id
	m1.UserId = u1.Id
	m1.NotifyProps = model.GetDefaultChannelNotifyProps()

	m2 := model.ChannelMember{}
	m2.ChannelId = o2.Id
	m2.UserId = u2.Id
	m2.NotifyProps = model.GetDefaultChannelNotifyProps()

	_, err = ss.Channel().SaveDirectChannel(&o2, &m1, &m2)
	require.Nil(t, err)

<<<<<<< HEAD
	if c2, err := ss.Channel().Get(context.Background(), o2.Id, false); err != nil {
		t.Fatal(err)
	} else {
		if c2.ToJson() != o2.ToJson() {
			t.Fatal("invalid returned channel")
		}
	}

	if c4, err := ss.Channel().Get(context.Background(), o2.Id, true); err != nil {
		t.Fatal(err)
	} else {
		if c4.ToJson() != o2.ToJson() {
			t.Fatal("invalid returned channel")
		}
	}
=======
	c2, err := ss.Channel().Get(o2.Id, false)
	require.Nil(t, err, err)
	require.Equal(t, o2.ToJson(), c2.ToJson(), "invalid returned channel")

	c4, err := ss.Channel().Get(o2.Id, true)
	require.Nil(t, err, err)
	require.Equal(t, o2.ToJson(), c4.ToJson(), "invalid returned channel")
>>>>>>> d9a154fc

	channels, chanErr := ss.Channel().GetAll(o1.TeamId)
	require.Nil(t, chanErr, chanErr)
	require.Greater(t, len(channels), 0, "too little")

	channelsTeam, err := ss.Channel().GetTeamChannels(o1.TeamId)
	require.Nil(t, err, err)
	require.Greater(t, len(*channelsTeam), 0, "too little")

	// Manually truncate Channels table until testlib can handle cleanups
	s.GetMaster().Exec("TRUNCATE Channels")
}

func testChannelStoreGetChannelsByIds(t *testing.T, ss store.Store) {
	o1 := model.Channel{}
	o1.TeamId = model.NewId()
	o1.DisplayName = "Name"
	o1.Name = "aa" + model.NewId() + "b"
	o1.Type = model.CHANNEL_OPEN
	_, err := ss.Channel().Save(&o1, -1)
	require.Nil(t, err)

	u1 := &model.User{}
	u1.Email = MakeEmail()
	u1.Nickname = model.NewId()
	_, err = ss.User().Save(u1)
	require.Nil(t, err)
	_, err = ss.Team().SaveMember(&model.TeamMember{TeamId: model.NewId(), UserId: u1.Id}, -1)
	require.Nil(t, err)

	u2 := model.User{}
	u2.Email = MakeEmail()
	u2.Nickname = model.NewId()
	_, err = ss.User().Save(&u2)
	require.Nil(t, err)
	_, err = ss.Team().SaveMember(&model.TeamMember{TeamId: model.NewId(), UserId: u2.Id}, -1)
	require.Nil(t, err)

	o2 := model.Channel{}
	o2.TeamId = model.NewId()
	o2.DisplayName = "Direct Name"
	o2.Name = "bb" + model.NewId() + "b"
	o2.Type = model.CHANNEL_DIRECT

	m1 := model.ChannelMember{}
	m1.ChannelId = o2.Id
	m1.UserId = u1.Id
	m1.NotifyProps = model.GetDefaultChannelNotifyProps()

	m2 := model.ChannelMember{}
	m2.ChannelId = o2.Id
	m2.UserId = u2.Id
	m2.NotifyProps = model.GetDefaultChannelNotifyProps()

	_, err = ss.Channel().SaveDirectChannel(&o2, &m1, &m2)
	require.Nil(t, err)

	r1, err := ss.Channel().GetChannelsByIds([]string{o1.Id, o2.Id})
	require.Nil(t, err, err)
	require.Len(t, r1, 2, "invalid returned channels, exepected 2 and got "+strconv.Itoa(len(r1)))
	require.Equal(t, o1.ToJson(), r1[0].ToJson())
	require.Equal(t, o2.ToJson(), r1[1].ToJson())

	nonexistentId := "abcd1234"
	r2, err := ss.Channel().GetChannelsByIds([]string{o1.Id, nonexistentId})
	require.Nil(t, err, err)
	require.Len(t, r2, 1, "invalid returned channels, expected 1 and got "+strconv.Itoa(len(r2)))
	require.Equal(t, o1.ToJson(), r2[0].ToJson(), "invalid returned channel")
}

func testChannelStoreGetForPost(t *testing.T, ss store.Store) {

	ch := &model.Channel{
		TeamId:      model.NewId(),
		DisplayName: "Name",
		Name:        "zz" + model.NewId() + "b",
		Type:        model.CHANNEL_OPEN,
	}
	o1, err := ss.Channel().Save(ch, -1)
	require.Nil(t, err)

	p1, err := ss.Post().Save(context.Background(), &model.Post{
		UserId:    model.NewId(),
		ChannelId: o1.Id,
		Message:   "test",
	})
	require.Nil(t, err)

	channel, chanErr := ss.Channel().GetForPost(p1.Id)
	require.Nil(t, chanErr, chanErr)
	require.Equal(t, o1.Id, channel.Id, "incorrect channel returned")
}

func testChannelStoreRestore(t *testing.T, ss store.Store) {
	o1 := model.Channel{}
	o1.TeamId = model.NewId()
	o1.DisplayName = "Channel1"
	o1.Name = "zz" + model.NewId() + "b"
	o1.Type = model.CHANNEL_OPEN
	_, err := ss.Channel().Save(&o1, -1)
	require.Nil(t, err)

	err = ss.Channel().Delete(o1.Id, model.GetMillis())
	require.Nil(t, err, err)

<<<<<<< HEAD
	if c, _ := ss.Channel().Get(context.Background(), o1.Id, false); c.DeleteAt == 0 {
		t.Fatal("should have been deleted")
	}

	if err := ss.Channel().Restore(o1.Id, model.GetMillis()); err != nil {
		t.Fatal(err)
	}

	if c, _ := ss.Channel().Get(context.Background(), o1.Id, false); c.DeleteAt != 0 {
		t.Fatal("should have been restored")
	}
=======
	c, _ := ss.Channel().Get(o1.Id, false)
	require.NotEqual(t, 0, c.DeleteAt, "should have been deleted")

	err = ss.Channel().Restore(o1.Id, model.GetMillis())
	require.Nil(t, err, err)
>>>>>>> d9a154fc

	c, _ = ss.Channel().Get(o1.Id, false)
	require.EqualValues(t, 0, c.DeleteAt, "should have been restored")
}

func testChannelStoreDelete(t *testing.T, ss store.Store) {
	o1 := model.Channel{}
	o1.TeamId = model.NewId()
	o1.DisplayName = "Channel1"
	o1.Name = "zz" + model.NewId() + "b"
	o1.Type = model.CHANNEL_OPEN
	_, err := ss.Channel().Save(&o1, -1)
	require.Nil(t, err)

	o2 := model.Channel{}
	o2.TeamId = o1.TeamId
	o2.DisplayName = "Channel2"
	o2.Name = "zz" + model.NewId() + "b"
	o2.Type = model.CHANNEL_OPEN
	_, err = ss.Channel().Save(&o2, -1)
	require.Nil(t, err)

	o3 := model.Channel{}
	o3.TeamId = o1.TeamId
	o3.DisplayName = "Channel3"
	o3.Name = "zz" + model.NewId() + "b"
	o3.Type = model.CHANNEL_OPEN
	_, err = ss.Channel().Save(&o3, -1)
	require.Nil(t, err)

	o4 := model.Channel{}
	o4.TeamId = o1.TeamId
	o4.DisplayName = "Channel4"
	o4.Name = "zz" + model.NewId() + "b"
	o4.Type = model.CHANNEL_OPEN
	_, err = ss.Channel().Save(&o4, -1)
	require.Nil(t, err)

	m1 := model.ChannelMember{}
	m1.ChannelId = o1.Id
	m1.UserId = model.NewId()
	m1.NotifyProps = model.GetDefaultChannelNotifyProps()
	_, err = ss.Channel().SaveMember(&m1)
	require.Nil(t, err)

	m2 := model.ChannelMember{}
	m2.ChannelId = o2.Id
	m2.UserId = m1.UserId
	m2.NotifyProps = model.GetDefaultChannelNotifyProps()
	_, err = ss.Channel().SaveMember(&m2)
	require.Nil(t, err)

	err = ss.Channel().Delete(o1.Id, model.GetMillis())
	require.Nil(t, err, err)

<<<<<<< HEAD
	if c, _ := ss.Channel().Get(context.Background(), o1.Id, false); c.DeleteAt == 0 {
		t.Fatal("should have been deleted")
	}
=======
	c, _ := ss.Channel().Get(o1.Id, false)
	require.NotEqual(t, 0, c.DeleteAt, "should have been deleted")
>>>>>>> d9a154fc

	err = ss.Channel().Delete(o3.Id, model.GetMillis())
	require.Nil(t, err, err)

	list, err := ss.Channel().GetChannels(o1.TeamId, m1.UserId, false)
	require.Nil(t, err)
	require.Len(t, *list, 1, "invalid number of channels")

	list, err = ss.Channel().GetMoreChannels(o1.TeamId, m1.UserId, 0, 100)
	require.Nil(t, err)
	require.Len(t, *list, 1, "invalid number of channels")

	cresult := ss.Channel().PermanentDelete(o2.Id)
	require.Nil(t, cresult)

	list, err = ss.Channel().GetChannels(o1.TeamId, m1.UserId, false)
	if assert.NotNil(t, err) {
		require.Equal(t, "store.sql_channel.get_channels.not_found.app_error", err.Id)
	} else {
		require.Equal(t, &model.ChannelList{}, list)
	}

	err = ss.Channel().PermanentDeleteByTeam(o1.TeamId)
	require.Nil(t, err, err)
}

func testChannelStoreGetByName(t *testing.T, ss store.Store) {
	o1 := model.Channel{}
	o1.TeamId = model.NewId()
	o1.DisplayName = "Name"
	o1.Name = "zz" + model.NewId() + "b"
	o1.Type = model.CHANNEL_OPEN
	_, err := ss.Channel().Save(&o1, -1)
	require.Nil(t, err)

	result, err := ss.Channel().GetByName(o1.TeamId, o1.Name, true)
	require.Nil(t, err)
	require.Equal(t, o1.ToJson(), result.ToJson(), "invalid returned channel")

	channelID := result.Id

	result, err = ss.Channel().GetByName(o1.TeamId, "", true)
	require.NotNil(t, err, "Missing id should have failed")

	result, err = ss.Channel().GetByName(o1.TeamId, o1.Name, false)
	require.Nil(t, err)
	require.Equal(t, o1.ToJson(), result.ToJson(), "invalid returned channel")

	result, err = ss.Channel().GetByName(o1.TeamId, "", false)
	require.NotNil(t, err, "Missing id should have failed")

	err = ss.Channel().Delete(channelID, model.GetMillis())
	require.Nil(t, err, "channel should have been deleted")

	result, err = ss.Channel().GetByName(o1.TeamId, o1.Name, false)
	require.NotNil(t, err, "Deleted channel should not be returned by GetByName()")
}

func testChannelStoreGetByNames(t *testing.T, ss store.Store) {
	o1 := model.Channel{
		TeamId:      model.NewId(),
		DisplayName: "Name",
		Name:        "zz" + model.NewId() + "b",
		Type:        model.CHANNEL_OPEN,
	}
	_, err := ss.Channel().Save(&o1, -1)
	require.Nil(t, err)

	o2 := model.Channel{
		TeamId:      o1.TeamId,
		DisplayName: "Name",
		Name:        "zz" + model.NewId() + "b",
		Type:        model.CHANNEL_OPEN,
	}
	_, err = ss.Channel().Save(&o2, -1)
	require.Nil(t, err)

	for index, tc := range []struct {
		TeamId      string
		Names       []string
		ExpectedIds []string
	}{
		{o1.TeamId, []string{o1.Name}, []string{o1.Id}},
		{o1.TeamId, []string{o1.Name, o2.Name}, []string{o1.Id, o2.Id}},
		{o1.TeamId, nil, nil},
		{o1.TeamId, []string{"foo"}, nil},
		{o1.TeamId, []string{o1.Name, "foo", o2.Name, o2.Name}, []string{o1.Id, o2.Id}},
		{"", []string{o1.Name, "foo", o2.Name, o2.Name}, []string{o1.Id, o2.Id}},
		{"asd", []string{o1.Name, "foo", o2.Name, o2.Name}, nil},
	} {
		var channels []*model.Channel
		channels, err = ss.Channel().GetByNames(tc.TeamId, tc.Names, true)
		require.Nil(t, err)
		var ids []string
		for _, channel := range channels {
			ids = append(ids, channel.Id)
		}
		sort.Strings(ids)
		sort.Strings(tc.ExpectedIds)
		assert.Equal(t, tc.ExpectedIds, ids, "tc %v", index)
	}

	err = ss.Channel().Delete(o1.Id, model.GetMillis())
	require.Nil(t, err, "channel should have been deleted")

	err = ss.Channel().Delete(o2.Id, model.GetMillis())
	require.Nil(t, err, "channel should have been deleted")

	channels, err := ss.Channel().GetByNames(o1.TeamId, []string{o1.Name}, false)
	require.Nil(t, err)
	assert.Len(t, channels, 0)
}

func testChannelStoreGetDeletedByName(t *testing.T, ss store.Store) {
	o1 := &model.Channel{}
	o1.TeamId = model.NewId()
	o1.DisplayName = "Name"
	o1.Name = "zz" + model.NewId() + "b"
	o1.Type = model.CHANNEL_OPEN
	_, err := ss.Channel().Save(o1, -1)
	require.Nil(t, err)

	now := model.GetMillis()
	err = ss.Channel().Delete(o1.Id, now)
	require.Nil(t, err, "channel should have been deleted")
	o1.DeleteAt = now
	o1.UpdateAt = now

	r1, err := ss.Channel().GetDeletedByName(o1.TeamId, o1.Name)
	require.Nil(t, err)
	require.Equal(t, o1, r1)

	_, err = ss.Channel().GetDeletedByName(o1.TeamId, "")
	require.NotNil(t, err, "missing id should have failed")
}

func testChannelStoreGetDeleted(t *testing.T, ss store.Store) {
	o1 := model.Channel{}
	o1.TeamId = model.NewId()
	o1.DisplayName = "Channel1"
	o1.Name = "zz" + model.NewId() + "b"
	o1.Type = model.CHANNEL_OPEN

	_, err := ss.Channel().Save(&o1, -1)
	require.Nil(t, err)

	err = ss.Channel().Delete(o1.Id, model.GetMillis())
	require.Nil(t, err, "channel should have been deleted")

	list, err := ss.Channel().GetDeleted(o1.TeamId, 0, 100)
	require.Nil(t, err, err)
	require.Len(t, *list, 1, "wrong list")
	require.Equal(t, o1.Name, (*list)[0].Name, "missing channel")

	o2 := model.Channel{}
	o2.TeamId = o1.TeamId
	o2.DisplayName = "Channel2"
	o2.Name = "zz" + model.NewId() + "b"
	o2.Type = model.CHANNEL_OPEN
	_, err = ss.Channel().Save(&o2, -1)
	require.Nil(t, err)

	list, err = ss.Channel().GetDeleted(o1.TeamId, 0, 100)
	require.Nil(t, err, err)
	require.Len(t, *list, 1, "wrong list")

	o3 := model.Channel{}
	o3.TeamId = o1.TeamId
	o3.DisplayName = "Channel3"
	o3.Name = "zz" + model.NewId() + "b"
	o3.Type = model.CHANNEL_OPEN

	_, err = ss.Channel().Save(&o3, -1)
	require.Nil(t, err)

	err = ss.Channel().Delete(o3.Id, model.GetMillis())
	require.Nil(t, err, "channel should have been deleted")

	list, err = ss.Channel().GetDeleted(o1.TeamId, 0, 100)
	require.Nil(t, err, err)
	require.Len(t, *list, 2, "wrong list length")

	list, err = ss.Channel().GetDeleted(o1.TeamId, 0, 1)
	require.Nil(t, err, err)
	require.Len(t, *list, 1, "wrong list length")

	list, err = ss.Channel().GetDeleted(o1.TeamId, 1, 1)
	require.Nil(t, err, err)
	require.Len(t, *list, 1, "wrong list length")

}

func testChannelMemberStore(t *testing.T, ss store.Store) {
	c1 := &model.Channel{}
	c1.TeamId = model.NewId()
	c1.DisplayName = "NameName"
	c1.Name = "zz" + model.NewId() + "b"
	c1.Type = model.CHANNEL_OPEN
	c1, err := ss.Channel().Save(c1, -1)
	require.Nil(t, err)

	c1t1, _ := ss.Channel().Get(context.Background(), c1.Id, false)
	assert.EqualValues(t, 0, c1t1.ExtraUpdateAt, "ExtraUpdateAt should be 0")

	u1 := model.User{}
	u1.Email = MakeEmail()
	u1.Nickname = model.NewId()
	_, err = ss.User().Save(&u1)
	require.Nil(t, err)
	_, err = ss.Team().SaveMember(&model.TeamMember{TeamId: model.NewId(), UserId: u1.Id}, -1)
	require.Nil(t, err)

	u2 := model.User{}
	u2.Email = MakeEmail()
	u2.Nickname = model.NewId()
	_, err = ss.User().Save(&u2)
	require.Nil(t, err)
	_, err = ss.Team().SaveMember(&model.TeamMember{TeamId: model.NewId(), UserId: u2.Id}, -1)
	require.Nil(t, err)

	o1 := model.ChannelMember{}
	o1.ChannelId = c1.Id
	o1.UserId = u1.Id
	o1.NotifyProps = model.GetDefaultChannelNotifyProps()
	_, err = ss.Channel().SaveMember(&o1)
	require.Nil(t, err)

	o2 := model.ChannelMember{}
	o2.ChannelId = c1.Id
	o2.UserId = u2.Id
	o2.NotifyProps = model.GetDefaultChannelNotifyProps()
	_, err = ss.Channel().SaveMember(&o2)
	require.Nil(t, err)

	c1t2, _ := ss.Channel().Get(context.Background(), c1.Id, false)
	assert.EqualValues(t, 0, c1t2.ExtraUpdateAt, "ExtraUpdateAt should be 0")

	count, err := ss.Channel().GetMemberCount(o1.ChannelId, true)
	require.Nil(t, err)
	require.EqualValues(t, 2, count, "should have saved 2 members")

	count, err = ss.Channel().GetMemberCount(o1.ChannelId, true)
	require.Nil(t, err)
	require.EqualValues(t, 2, count, "should have saved 2 members")
	require.EqualValues(
		t,
		2,
		ss.Channel().GetMemberCountFromCache(o1.ChannelId),
		"should have saved 2 members")

	require.EqualValues(
		t,
		0,
		ss.Channel().GetMemberCountFromCache("junk"),
		"should have saved 0 members")

	count, err = ss.Channel().GetMemberCount(o1.ChannelId, false)
	require.Nil(t, err)
	require.EqualValues(t, 2, count, "should have saved 2 members")

	err = ss.Channel().RemoveMember(o2.ChannelId, o2.UserId)
	require.Nil(t, err)

	count, err = ss.Channel().GetMemberCount(o1.ChannelId, false)
	require.Nil(t, err)
	require.EqualValues(t, 1, count, "should have removed 1 member")

	c1t3, _ := ss.Channel().Get(context.Background(), c1.Id, false)
	assert.EqualValues(t, 0, c1t3.ExtraUpdateAt, "ExtraUpdateAt should be 0")

	member, _ := ss.Channel().GetMember(o1.ChannelId, o1.UserId)
	require.Equal(t, o1.ChannelId, member.ChannelId, "should have go member")

	_, err = ss.Channel().SaveMember(&o1)
	require.NotNil(t, err, "should have been a duplicate")

	c1t4, _ := ss.Channel().Get(context.Background(), c1.Id, false)
	assert.EqualValues(t, 0, c1t4.ExtraUpdateAt, "ExtraUpdateAt should be 0")
}

func testChannelDeleteMemberStore(t *testing.T, ss store.Store) {
	c1 := &model.Channel{}
	c1.TeamId = model.NewId()
	c1.DisplayName = "NameName"
	c1.Name = "zz" + model.NewId() + "b"
	c1.Type = model.CHANNEL_OPEN
	c1, err := ss.Channel().Save(c1, -1)
	require.Nil(t, err)

	c1t1, _ := ss.Channel().Get(context.Background(), c1.Id, false)
	assert.EqualValues(t, 0, c1t1.ExtraUpdateAt, "ExtraUpdateAt should be 0")

	u1 := model.User{}
	u1.Email = MakeEmail()
	u1.Nickname = model.NewId()
	_, err = ss.User().Save(&u1)
	require.Nil(t, err)
	_, err = ss.Team().SaveMember(&model.TeamMember{TeamId: model.NewId(), UserId: u1.Id}, -1)
	require.Nil(t, err)

	u2 := model.User{}
	u2.Email = MakeEmail()
	u2.Nickname = model.NewId()
	_, err = ss.User().Save(&u2)
	require.Nil(t, err)
	_, err = ss.Team().SaveMember(&model.TeamMember{TeamId: model.NewId(), UserId: u2.Id}, -1)
	require.Nil(t, err)

	o1 := model.ChannelMember{}
	o1.ChannelId = c1.Id
	o1.UserId = u1.Id
	o1.NotifyProps = model.GetDefaultChannelNotifyProps()
	_, err = ss.Channel().SaveMember(&o1)
	require.Nil(t, err)

	o2 := model.ChannelMember{}
	o2.ChannelId = c1.Id
	o2.UserId = u2.Id
	o2.NotifyProps = model.GetDefaultChannelNotifyProps()
	_, err = ss.Channel().SaveMember(&o2)
	require.Nil(t, err)

	c1t2, _ := ss.Channel().Get(context.Background(), c1.Id, false)
	assert.EqualValues(t, 0, c1t2.ExtraUpdateAt, "ExtraUpdateAt should be 0")

	count, err := ss.Channel().GetMemberCount(o1.ChannelId, false)
	require.Nil(t, err)
	require.EqualValues(t, 2, count, "should have saved 2 members")

	err = ss.Channel().PermanentDeleteMembersByUser(o2.UserId)
	require.Nil(t, err)

	count, err = ss.Channel().GetMemberCount(o1.ChannelId, false)
	require.Nil(t, err)
	require.EqualValues(t, 1, count, "should have removed 1 member")

	err = ss.Channel().PermanentDeleteMembersByChannel(o1.ChannelId)
	require.Nil(t, err, err)

	count, err = ss.Channel().GetMemberCount(o1.ChannelId, false)
	require.Nil(t, err)
	require.EqualValues(t, 0, count, "should have removed all members")
}

func testChannelStoreGetChannels(t *testing.T, ss store.Store) {
	o2 := model.Channel{}
	o2.TeamId = model.NewId()
	o2.DisplayName = "Channel2"
	o2.Name = "zz" + model.NewId() + "b"
	o2.Type = model.CHANNEL_OPEN
	_, err := ss.Channel().Save(&o2, -1)
	require.Nil(t, err)

	o1 := model.Channel{}
	o1.TeamId = model.NewId()
	o1.DisplayName = "Channel1"
	o1.Name = "zz" + model.NewId() + "b"
	o1.Type = model.CHANNEL_OPEN
	_, err = ss.Channel().Save(&o1, -1)
	require.Nil(t, err)

	m1 := model.ChannelMember{}
	m1.ChannelId = o1.Id
	m1.UserId = model.NewId()
	m1.NotifyProps = model.GetDefaultChannelNotifyProps()
	_, err = ss.Channel().SaveMember(&m1)
	require.Nil(t, err)

	m2 := model.ChannelMember{}
	m2.ChannelId = o1.Id
	m2.UserId = model.NewId()
	m2.NotifyProps = model.GetDefaultChannelNotifyProps()
	_, err = ss.Channel().SaveMember(&m2)
	require.Nil(t, err)

	m3 := model.ChannelMember{}
	m3.ChannelId = o2.Id
	m3.UserId = model.NewId()
	m3.NotifyProps = model.GetDefaultChannelNotifyProps()
	_, err = ss.Channel().SaveMember(&m3)
	require.Nil(t, err)

	list, err := ss.Channel().GetChannels(o1.TeamId, m1.UserId, false)
	require.Nil(t, err)
	require.Equal(t, o1.Id, (*list)[0].Id, "missing channel")

	ids, _ := ss.Channel().GetAllChannelMembersForUser(m1.UserId, false, false)
	_, ok := ids[o1.Id]
	require.True(t, ok, "missing channel")

	ids2, _ := ss.Channel().GetAllChannelMembersForUser(m1.UserId, true, false)
	_, ok = ids2[o1.Id]
	require.True(t, ok, "missing channel")

	ids3, _ := ss.Channel().GetAllChannelMembersForUser(m1.UserId, true, false)
	_, ok = ids3[o1.Id]
	require.True(t, ok, "missing channel")
	require.True(
		t,
		ss.Channel().IsUserInChannelUseCache(m1.UserId, o1.Id),
		"missing channel")
	require.False(
		t,
		ss.Channel().IsUserInChannelUseCache(m1.UserId, o2.Id),
		"missing channel")

	require.False(
		t,
		ss.Channel().IsUserInChannelUseCache(m1.UserId, "blahblah"),
		"missing channel")

	require.False(
		t,
		ss.Channel().IsUserInChannelUseCache("blahblah", "blahblah"),
		"missing channel")

	ss.Channel().InvalidateAllChannelMembersForUser(m1.UserId)
}

func testChannelStoreGetAllChannels(t *testing.T, ss store.Store, s SqlSupplier) {
	cleanupChannels(t, ss)

	t1 := model.Team{}
	t1.DisplayName = "Name"
	t1.Name = "zz" + model.NewId()
	t1.Email = MakeEmail()
	t1.Type = model.TEAM_OPEN
	_, err := ss.Team().Save(&t1)
	require.Nil(t, err)

	t2 := model.Team{}
	t2.DisplayName = "Name2"
	t2.Name = "zz" + model.NewId()
	t2.Email = MakeEmail()
	t2.Type = model.TEAM_OPEN
	_, err = ss.Team().Save(&t2)
	require.Nil(t, err)

	c1 := model.Channel{}
	c1.TeamId = t1.Id
	c1.DisplayName = "Channel1" + model.NewId()
	c1.Name = "zz" + model.NewId() + "b"
	c1.Type = model.CHANNEL_OPEN
	_, err = ss.Channel().Save(&c1, -1)
	require.Nil(t, err)

	group := &model.Group{
		Name:        model.NewId(),
		DisplayName: model.NewId(),
		Source:      model.GroupSourceLdap,
		RemoteId:    model.NewId(),
	}
	_, err = ss.Group().Create(group)
	require.Nil(t, err)

	_, err = ss.Group().CreateGroupSyncable(model.NewGroupChannel(group.Id, c1.Id, true))
	require.Nil(t, err)

	c2 := model.Channel{}
	c2.TeamId = t1.Id
	c2.DisplayName = "Channel2" + model.NewId()
	c2.Name = "zz" + model.NewId() + "b"
	c2.Type = model.CHANNEL_OPEN
	_, err = ss.Channel().Save(&c2, -1)
	require.Nil(t, err)
	c2.DeleteAt = model.GetMillis()
	c2.UpdateAt = c2.DeleteAt
	err = ss.Channel().Delete(c2.Id, c2.DeleteAt)
	require.Nil(t, err, "channel should have been deleted")

	c3 := model.Channel{}
	c3.TeamId = t2.Id
	c3.DisplayName = "Channel3" + model.NewId()
	c3.Name = "zz" + model.NewId() + "b"
	c3.Type = model.CHANNEL_PRIVATE
	_, err = ss.Channel().Save(&c3, -1)
	require.Nil(t, err)

	u1 := model.User{Id: model.NewId()}
	u2 := model.User{Id: model.NewId()}
	_, err = ss.Channel().CreateDirectChannel(&u1, &u2)
	require.Nil(t, err)

	userIds := []string{model.NewId(), model.NewId(), model.NewId()}

	c5 := model.Channel{}
	c5.Name = model.GetGroupNameFromUserIds(userIds)
	c5.DisplayName = "GroupChannel" + model.NewId()
	c5.Name = "zz" + model.NewId() + "b"
	c5.Type = model.CHANNEL_GROUP
	_, err = ss.Channel().Save(&c5, -1)
	require.Nil(t, err)

	list, err := ss.Channel().GetAllChannels(0, 10, store.ChannelSearchOpts{})
	require.Nil(t, err)
	assert.Len(t, *list, 2)
	assert.Equal(t, c1.Id, (*list)[0].Id)
	assert.Equal(t, "Name", (*list)[0].TeamDisplayName)
	assert.Equal(t, c3.Id, (*list)[1].Id)
	assert.Equal(t, "Name2", (*list)[1].TeamDisplayName)

	count1, err := ss.Channel().GetAllChannelsCount(store.ChannelSearchOpts{})
	require.Nil(t, err)

	list, err = ss.Channel().GetAllChannels(0, 10, store.ChannelSearchOpts{IncludeDeleted: true})
	require.Nil(t, err)
	assert.Len(t, *list, 3)
	assert.Equal(t, c1.Id, (*list)[0].Id)
	assert.Equal(t, "Name", (*list)[0].TeamDisplayName)
	assert.Equal(t, c2.Id, (*list)[1].Id)
	assert.Equal(t, c3.Id, (*list)[2].Id)

	count2, err := ss.Channel().GetAllChannelsCount(store.ChannelSearchOpts{IncludeDeleted: true})
	require.Nil(t, err)
	require.True(t, func() bool {
		return count2 > count1
	}())

	list, err = ss.Channel().GetAllChannels(0, 1, store.ChannelSearchOpts{IncludeDeleted: true})
	require.Nil(t, err)
	assert.Len(t, *list, 1)
	assert.Equal(t, c1.Id, (*list)[0].Id)
	assert.Equal(t, "Name", (*list)[0].TeamDisplayName)

	// Not associated to group
	list, err = ss.Channel().GetAllChannels(0, 10, store.ChannelSearchOpts{NotAssociatedToGroup: group.Id})
	require.Nil(t, err)
	assert.Len(t, *list, 1)

	// Exclude channel names
	list, err = ss.Channel().GetAllChannels(0, 10, store.ChannelSearchOpts{ExcludeChannelNames: []string{c1.Name}})
	require.Nil(t, err)
	assert.Len(t, *list, 1)

	// Manually truncate Channels table until testlib can handle cleanups
	s.GetMaster().Exec("TRUNCATE Channels")
}

func testChannelStoreGetMoreChannels(t *testing.T, ss store.Store) {
	teamId := model.NewId()
	otherTeamId := model.NewId()
	userId := model.NewId()
	otherUserId1 := model.NewId()
	otherUserId2 := model.NewId()

	// o1 is a channel on the team to which the user (and the other user 1) belongs
	o1 := model.Channel{
		TeamId:      teamId,
		DisplayName: "Channel1",
		Name:        "zz" + model.NewId() + "b",
		Type:        model.CHANNEL_OPEN,
	}
	_, err := ss.Channel().Save(&o1, -1)
	require.Nil(t, err)

	_, err = ss.Channel().SaveMember(&model.ChannelMember{
		ChannelId:   o1.Id,
		UserId:      userId,
		NotifyProps: model.GetDefaultChannelNotifyProps(),
	})
	require.Nil(t, err)

	_, err = ss.Channel().SaveMember(&model.ChannelMember{
		ChannelId:   o1.Id,
		UserId:      otherUserId1,
		NotifyProps: model.GetDefaultChannelNotifyProps(),
	})
	require.Nil(t, err)

	// o2 is a channel on the other team to which the user belongs
	o2 := model.Channel{
		TeamId:      otherTeamId,
		DisplayName: "Channel2",
		Name:        "zz" + model.NewId() + "b",
		Type:        model.CHANNEL_OPEN,
	}
	_, err = ss.Channel().Save(&o2, -1)
	require.Nil(t, err)

	_, err = ss.Channel().SaveMember(&model.ChannelMember{
		ChannelId:   o2.Id,
		UserId:      otherUserId2,
		NotifyProps: model.GetDefaultChannelNotifyProps(),
	})
	require.Nil(t, err)

	// o3 is a channel on the team to which the user does not belong, and thus should show up
	// in "more channels"
	o3 := model.Channel{
		TeamId:      teamId,
		DisplayName: "ChannelA",
		Name:        "zz" + model.NewId() + "b",
		Type:        model.CHANNEL_OPEN,
	}
	_, err = ss.Channel().Save(&o3, -1)
	require.Nil(t, err)

	// o4 is a private channel on the team to which the user does not belong
	o4 := model.Channel{
		TeamId:      teamId,
		DisplayName: "ChannelB",
		Name:        "zz" + model.NewId() + "b",
		Type:        model.CHANNEL_PRIVATE,
	}
	_, err = ss.Channel().Save(&o4, -1)
	require.Nil(t, err)

	// o5 is another private channel on the team to which the user does belong
	o5 := model.Channel{
		TeamId:      teamId,
		DisplayName: "ChannelC",
		Name:        "zz" + model.NewId() + "b",
		Type:        model.CHANNEL_PRIVATE,
	}
	_, err = ss.Channel().Save(&o5, -1)
	require.Nil(t, err)

	_, err = ss.Channel().SaveMember(&model.ChannelMember{
		ChannelId:   o5.Id,
		UserId:      userId,
		NotifyProps: model.GetDefaultChannelNotifyProps(),
	})
	require.Nil(t, err)

	t.Run("only o3 listed in more channels", func(t *testing.T) {
		list, channelErr := ss.Channel().GetMoreChannels(teamId, userId, 0, 100)
		require.Nil(t, channelErr)
		require.Equal(t, &model.ChannelList{&o3}, list)
	})

	// o6 is another channel on the team to which the user does not belong, and would thus
	// start showing up in "more channels".
	o6 := model.Channel{
		TeamId:      teamId,
		DisplayName: "ChannelD",
		Name:        "zz" + model.NewId() + "b",
		Type:        model.CHANNEL_OPEN,
	}
	_, err = ss.Channel().Save(&o6, -1)
	require.Nil(t, err)

	// o7 is another channel on the team to which the user does not belong, but is deleted,
	// and thus would not start showing up in "more channels"
	o7 := model.Channel{
		TeamId:      teamId,
		DisplayName: "ChannelD",
		Name:        "zz" + model.NewId() + "b",
		Type:        model.CHANNEL_OPEN,
	}
	_, err = ss.Channel().Save(&o7, -1)
	require.Nil(t, err)

	err = ss.Channel().Delete(o7.Id, model.GetMillis())
	require.Nil(t, err, "channel should have been deleted")

	t.Run("both o3 and o6 listed in more channels", func(t *testing.T) {
		list, err := ss.Channel().GetMoreChannels(teamId, userId, 0, 100)
		require.Nil(t, err)
		require.Equal(t, &model.ChannelList{&o3, &o6}, list)
	})

	t.Run("only o3 listed in more channels with offset 0, limit 1", func(t *testing.T) {
		list, err := ss.Channel().GetMoreChannels(teamId, userId, 0, 1)
		require.Nil(t, err)
		require.Equal(t, &model.ChannelList{&o3}, list)
	})

	t.Run("only o6 listed in more channels with offset 1, limit 1", func(t *testing.T) {
		list, err := ss.Channel().GetMoreChannels(teamId, userId, 1, 1)
		require.Nil(t, err)
		require.Equal(t, &model.ChannelList{&o6}, list)
	})

	t.Run("verify analytics for open channels", func(t *testing.T) {
		count, err := ss.Channel().AnalyticsTypeCount(teamId, model.CHANNEL_OPEN)
		require.Nil(t, err)
		require.EqualValues(t, 4, count)
	})

	t.Run("verify analytics for private channels", func(t *testing.T) {
		count, err := ss.Channel().AnalyticsTypeCount(teamId, model.CHANNEL_PRIVATE)
		require.Nil(t, err)
		require.EqualValues(t, 2, count)
	})
}

func testChannelStoreGetPublicChannelsForTeam(t *testing.T, ss store.Store) {
	teamId := model.NewId()

	// o1 is a public channel on the team
	o1 := model.Channel{
		TeamId:      teamId,
		DisplayName: "OpenChannel1Team1",
		Name:        "zz" + model.NewId() + "b",
		Type:        model.CHANNEL_OPEN,
	}
	_, err := ss.Channel().Save(&o1, -1)
	require.Nil(t, err)

	// o2 is a public channel on another team
	o2 := model.Channel{
		TeamId:      model.NewId(),
		DisplayName: "OpenChannel1Team2",
		Name:        "zz" + model.NewId() + "b",
		Type:        model.CHANNEL_OPEN,
	}
	_, err = ss.Channel().Save(&o2, -1)
	require.Nil(t, err)

	// o3 is a private channel on the team
	o3 := model.Channel{
		TeamId:      teamId,
		DisplayName: "PrivateChannel1Team1",
		Name:        "zz" + model.NewId() + "b",
		Type:        model.CHANNEL_PRIVATE,
	}
	_, err = ss.Channel().Save(&o3, -1)
	require.Nil(t, err)

	t.Run("only o1 initially listed in public channels", func(t *testing.T) {
		list, channelErr := ss.Channel().GetPublicChannelsForTeam(teamId, 0, 100)
		require.Nil(t, channelErr)
		require.Equal(t, &model.ChannelList{&o1}, list)
	})

	// o4 is another public channel on the team
	o4 := model.Channel{
		TeamId:      teamId,
		DisplayName: "OpenChannel2Team1",
		Name:        "zz" + model.NewId() + "b",
		Type:        model.CHANNEL_OPEN,
	}
	_, err = ss.Channel().Save(&o4, -1)
	require.Nil(t, err)

	// o5 is another public, but deleted channel on the team
	o5 := model.Channel{
		TeamId:      teamId,
		DisplayName: "OpenChannel3Team1",
		Name:        "zz" + model.NewId() + "b",
		Type:        model.CHANNEL_OPEN,
	}
	_, err = ss.Channel().Save(&o5, -1)
	require.Nil(t, err)
	err = ss.Channel().Delete(o5.Id, model.GetMillis())
	require.Nil(t, err, "channel should have been deleted")

	t.Run("both o1 and o4 listed in public channels", func(t *testing.T) {
		list, err := ss.Channel().GetPublicChannelsForTeam(teamId, 0, 100)
		require.Nil(t, err)
		require.Equal(t, &model.ChannelList{&o1, &o4}, list)
	})

	t.Run("only o1 listed in public channels with offset 0, limit 1", func(t *testing.T) {
		list, err := ss.Channel().GetPublicChannelsForTeam(teamId, 0, 1)
		require.Nil(t, err)
		require.Equal(t, &model.ChannelList{&o1}, list)
	})

	t.Run("only o4 listed in public channels with offset 1, limit 1", func(t *testing.T) {
		list, err := ss.Channel().GetPublicChannelsForTeam(teamId, 1, 1)
		require.Nil(t, err)
		require.Equal(t, &model.ChannelList{&o4}, list)
	})

	t.Run("verify analytics for open channels", func(t *testing.T) {
		count, err := ss.Channel().AnalyticsTypeCount(teamId, model.CHANNEL_OPEN)
		require.Nil(t, err)
		require.EqualValues(t, 3, count)
	})

	t.Run("verify analytics for private channels", func(t *testing.T) {
		count, err := ss.Channel().AnalyticsTypeCount(teamId, model.CHANNEL_PRIVATE)
		require.Nil(t, err)
		require.EqualValues(t, 1, count)
	})
}

func testChannelStoreGetPublicChannelsByIdsForTeam(t *testing.T, ss store.Store) {
	teamId := model.NewId()

	// oc1 is a public channel on the team
	oc1 := model.Channel{
		TeamId:      teamId,
		DisplayName: "OpenChannel1Team1",
		Name:        "zz" + model.NewId() + "b",
		Type:        model.CHANNEL_OPEN,
	}
	_, err := ss.Channel().Save(&oc1, -1)
	require.Nil(t, err)

	// oc2 is a public channel on another team
	oc2 := model.Channel{
		TeamId:      model.NewId(),
		DisplayName: "OpenChannel2TeamOther",
		Name:        "zz" + model.NewId() + "b",
		Type:        model.CHANNEL_OPEN,
	}
	_, err = ss.Channel().Save(&oc2, -1)
	require.Nil(t, err)

	// pc3 is a private channel on the team
	pc3 := model.Channel{
		TeamId:      teamId,
		DisplayName: "PrivateChannel3Team1",
		Name:        "zz" + model.NewId() + "b",
		Type:        model.CHANNEL_PRIVATE,
	}
	_, err = ss.Channel().Save(&pc3, -1)
	require.Nil(t, err)

	t.Run("oc1 by itself should be found as a public channel in the team", func(t *testing.T) {
		list, channelErr := ss.Channel().GetPublicChannelsByIdsForTeam(teamId, []string{oc1.Id})
		require.Nil(t, channelErr)
		require.Equal(t, &model.ChannelList{&oc1}, list)
	})

	t.Run("only oc1, among others, should be found as a public channel in the team", func(t *testing.T) {
		list, channelErr := ss.Channel().GetPublicChannelsByIdsForTeam(teamId, []string{oc1.Id, oc2.Id, model.NewId(), pc3.Id})
		require.Nil(t, channelErr)
		require.Equal(t, &model.ChannelList{&oc1}, list)
	})

	// oc4 is another public channel on the team
	oc4 := model.Channel{
		TeamId:      teamId,
		DisplayName: "OpenChannel4Team1",
		Name:        "zz" + model.NewId() + "b",
		Type:        model.CHANNEL_OPEN,
	}
	_, err = ss.Channel().Save(&oc4, -1)
	require.Nil(t, err)

	// oc4 is another public, but deleted channel on the team
	oc5 := model.Channel{
		TeamId:      teamId,
		DisplayName: "OpenChannel4Team1",
		Name:        "zz" + model.NewId() + "b",
		Type:        model.CHANNEL_OPEN,
	}
	_, err = ss.Channel().Save(&oc5, -1)
	require.Nil(t, err)

	err = ss.Channel().Delete(oc5.Id, model.GetMillis())
	require.Nil(t, err, "channel should have been deleted")

	t.Run("only oc1 and oc4, among others, should be found as a public channel in the team", func(t *testing.T) {
		list, err := ss.Channel().GetPublicChannelsByIdsForTeam(teamId, []string{oc1.Id, oc2.Id, model.NewId(), pc3.Id, oc4.Id})
		require.Nil(t, err)
		require.Equal(t, &model.ChannelList{&oc1, &oc4}, list)
	})

	t.Run("random channel id should not be found as a public channel in the team", func(t *testing.T) {
		_, err := ss.Channel().GetPublicChannelsByIdsForTeam(teamId, []string{model.NewId()})
		require.NotNil(t, err)
		require.Equal(t, "store.sql_channel.get_channels_by_ids.not_found.app_error", err.Id)
	})
}

func testChannelStoreGetChannelCounts(t *testing.T, ss store.Store) {
	o2 := model.Channel{}
	o2.TeamId = model.NewId()
	o2.DisplayName = "Channel2"
	o2.Name = "zz" + model.NewId() + "b"
	o2.Type = model.CHANNEL_OPEN
	_, err := ss.Channel().Save(&o2, -1)
	require.Nil(t, err)

	o1 := model.Channel{}
	o1.TeamId = model.NewId()
	o1.DisplayName = "Channel1"
	o1.Name = "zz" + model.NewId() + "b"
	o1.Type = model.CHANNEL_OPEN
	_, err = ss.Channel().Save(&o1, -1)
	require.Nil(t, err)

	m1 := model.ChannelMember{}
	m1.ChannelId = o1.Id
	m1.UserId = model.NewId()
	m1.NotifyProps = model.GetDefaultChannelNotifyProps()
	_, err = ss.Channel().SaveMember(&m1)
	require.Nil(t, err)

	m2 := model.ChannelMember{}
	m2.ChannelId = o1.Id
	m2.UserId = model.NewId()
	m2.NotifyProps = model.GetDefaultChannelNotifyProps()
	_, err = ss.Channel().SaveMember(&m2)
	require.Nil(t, err)

	m3 := model.ChannelMember{}
	m3.ChannelId = o2.Id
	m3.UserId = model.NewId()
	m3.NotifyProps = model.GetDefaultChannelNotifyProps()
	_, err = ss.Channel().SaveMember(&m3)
	require.Nil(t, err)

	counts, _ := ss.Channel().GetChannelCounts(o1.TeamId, m1.UserId)

	require.Len(t, counts.Counts, 1, "wrong number of counts")
	require.Len(t, counts.UpdateTimes, 1, "wrong number of update times")
}

func testChannelStoreGetMembersForUser(t *testing.T, ss store.Store) {
	t1 := model.Team{}
	t1.DisplayName = "Name"
	t1.Name = "zz" + model.NewId()
	t1.Email = MakeEmail()
	t1.Type = model.TEAM_OPEN
	_, err := ss.Team().Save(&t1)
	require.Nil(t, err)

	o1 := model.Channel{}
	o1.TeamId = t1.Id
	o1.DisplayName = "Channel1"
	o1.Name = "zz" + model.NewId() + "b"
	o1.Type = model.CHANNEL_OPEN
	_, err = ss.Channel().Save(&o1, -1)
	require.Nil(t, err)

	o2 := model.Channel{}
	o2.TeamId = o1.TeamId
	o2.DisplayName = "Channel2"
	o2.Name = "zz" + model.NewId() + "b"
	o2.Type = model.CHANNEL_OPEN
	_, err = ss.Channel().Save(&o2, -1)
	require.Nil(t, err)

	m1 := model.ChannelMember{}
	m1.ChannelId = o1.Id
	m1.UserId = model.NewId()
	m1.NotifyProps = model.GetDefaultChannelNotifyProps()
	_, err = ss.Channel().SaveMember(&m1)
	require.Nil(t, err)

	m2 := model.ChannelMember{}
	m2.ChannelId = o2.Id
	m2.UserId = m1.UserId
	m2.NotifyProps = model.GetDefaultChannelNotifyProps()
	_, err = ss.Channel().SaveMember(&m2)
	require.Nil(t, err)

	t.Run("with channels", func(t *testing.T) {
		var members *model.ChannelMembers
		members, err = ss.Channel().GetMembersForUser(o1.TeamId, m1.UserId)
		require.Nil(t, err)

		assert.Len(t, *members, 2)
	})

	t.Run("with channels and direct messages", func(t *testing.T) {
		user := model.User{Id: m1.UserId}
		u1 := model.User{Id: model.NewId()}
		u2 := model.User{Id: model.NewId()}
		u3 := model.User{Id: model.NewId()}
		u4 := model.User{Id: model.NewId()}
		_, err = ss.Channel().CreateDirectChannel(&u1, &user)
		require.Nil(t, err)
		_, err = ss.Channel().CreateDirectChannel(&u2, &user)
		require.Nil(t, err)
		// other user direct message
		_, err = ss.Channel().CreateDirectChannel(&u3, &u4)
		require.Nil(t, err)

		var members *model.ChannelMembers
		members, err = ss.Channel().GetMembersForUser(o1.TeamId, m1.UserId)
		require.Nil(t, err)

		assert.Len(t, *members, 4)
	})

	t.Run("with channels, direct channels and group messages", func(t *testing.T) {
		userIds := []string{model.NewId(), model.NewId(), model.NewId(), m1.UserId}
		group := &model.Channel{
			Name:        model.GetGroupNameFromUserIds(userIds),
			DisplayName: "test",
			Type:        model.CHANNEL_GROUP,
		}
		var channel *model.Channel
		channel, err = ss.Channel().Save(group, 10000)
		require.Nil(t, err)
		for _, userId := range userIds {
			cm := &model.ChannelMember{
				UserId:      userId,
				ChannelId:   channel.Id,
				NotifyProps: model.GetDefaultChannelNotifyProps(),
				SchemeUser:  true,
			}

			_, err = ss.Channel().SaveMember(cm)
			require.Nil(t, err)
		}
		var members *model.ChannelMembers
		members, err = ss.Channel().GetMembersForUser(o1.TeamId, m1.UserId)
		require.Nil(t, err)

		assert.Len(t, *members, 5)
	})
}

func testChannelStoreGetMembersForUserWithPagination(t *testing.T, ss store.Store) {
	t1 := model.Team{}
	t1.DisplayName = "Name"
	t1.Name = "zz" + model.NewId()
	t1.Email = MakeEmail()
	t1.Type = model.TEAM_OPEN
	_, err := ss.Team().Save(&t1)
	require.Nil(t, err)

	o1 := model.Channel{}
	o1.TeamId = t1.Id
	o1.DisplayName = "Channel1"
	o1.Name = "zz" + model.NewId() + "b"
	o1.Type = model.CHANNEL_OPEN
	_, err = ss.Channel().Save(&o1, -1)
	require.Nil(t, err)

	o2 := model.Channel{}
	o2.TeamId = o1.TeamId
	o2.DisplayName = "Channel2"
	o2.Name = "zz" + model.NewId() + "b"
	o2.Type = model.CHANNEL_OPEN
	_, err = ss.Channel().Save(&o2, -1)
	require.Nil(t, err)

	m1 := model.ChannelMember{}
	m1.ChannelId = o1.Id
	m1.UserId = model.NewId()
	m1.NotifyProps = model.GetDefaultChannelNotifyProps()
	_, err = ss.Channel().SaveMember(&m1)
	require.Nil(t, err)

	m2 := model.ChannelMember{}
	m2.ChannelId = o2.Id
	m2.UserId = m1.UserId
	m2.NotifyProps = model.GetDefaultChannelNotifyProps()
	_, err = ss.Channel().SaveMember(&m2)
	require.Nil(t, err)

	members, err := ss.Channel().GetMembersForUserWithPagination(o1.TeamId, m1.UserId, 0, 1)
	require.Nil(t, err)
	assert.Len(t, *members, 1)

	members, err = ss.Channel().GetMembersForUserWithPagination(o1.TeamId, m1.UserId, 1, 1)
	require.Nil(t, err)
	assert.Len(t, *members, 1)
}

func testChannelStoreUpdateLastViewedAt(t *testing.T, ss store.Store) {
	o1 := model.Channel{}
	o1.TeamId = model.NewId()
	o1.DisplayName = "Channel1"
	o1.Name = "zz" + model.NewId() + "b"
	o1.Type = model.CHANNEL_OPEN
	o1.TotalMsgCount = 25
	o1.LastPostAt = 12345
	_, err := ss.Channel().Save(&o1, -1)
	require.Nil(t, err)

	m1 := model.ChannelMember{}
	m1.ChannelId = o1.Id
	m1.UserId = model.NewId()
	m1.NotifyProps = model.GetDefaultChannelNotifyProps()
	_, err = ss.Channel().SaveMember(&m1)
	require.Nil(t, err)

	o2 := model.Channel{}
	o2.TeamId = model.NewId()
	o2.DisplayName = "Channel1"
	o2.Name = "zz" + model.NewId() + "c"
	o2.Type = model.CHANNEL_OPEN
	o2.TotalMsgCount = 26
	o2.LastPostAt = 123456
	_, err = ss.Channel().Save(&o2, -1)
	require.Nil(t, err)

	m2 := model.ChannelMember{}
	m2.ChannelId = o2.Id
	m2.UserId = m1.UserId
	m2.NotifyProps = model.GetDefaultChannelNotifyProps()
	_, err = ss.Channel().SaveMember(&m2)
	require.Nil(t, err)

	var times map[string]int64
	times, err = ss.Channel().UpdateLastViewedAt([]string{m1.ChannelId}, m1.UserId)
	require.Nil(t, err, "failed to update ", err)
	require.Equal(t, o1.LastPostAt, times[o1.Id], "last viewed at time incorrect")

	times, err = ss.Channel().UpdateLastViewedAt([]string{m1.ChannelId, m2.ChannelId}, m1.UserId)
	require.Nil(t, err, "failed to update ", err)
	require.Equal(t, o2.LastPostAt, times[o2.Id], "last viewed at time incorrect")

	rm1, err := ss.Channel().GetMember(m1.ChannelId, m1.UserId)
	assert.Nil(t, err)
	assert.Equal(t, o1.LastPostAt, rm1.LastViewedAt)
	assert.Equal(t, o1.LastPostAt, rm1.LastUpdateAt)
	assert.Equal(t, o1.TotalMsgCount, rm1.MsgCount)

	rm2, err := ss.Channel().GetMember(m2.ChannelId, m2.UserId)
	assert.Nil(t, err)
	assert.Equal(t, o2.LastPostAt, rm2.LastViewedAt)
	assert.Equal(t, o2.LastPostAt, rm2.LastUpdateAt)
	assert.Equal(t, o2.TotalMsgCount, rm2.MsgCount)

	_, err = ss.Channel().UpdateLastViewedAt([]string{m1.ChannelId}, "missing id")
	require.Nil(t, err, "failed to update")
}

func testChannelStoreIncrementMentionCount(t *testing.T, ss store.Store) {
	o1 := model.Channel{}
	o1.TeamId = model.NewId()
	o1.DisplayName = "Channel1"
	o1.Name = "zz" + model.NewId() + "b"
	o1.Type = model.CHANNEL_OPEN
	o1.TotalMsgCount = 25
	_, err := ss.Channel().Save(&o1, -1)
	require.Nil(t, err)

	m1 := model.ChannelMember{}
	m1.ChannelId = o1.Id
	m1.UserId = model.NewId()
	m1.NotifyProps = model.GetDefaultChannelNotifyProps()
	_, err = ss.Channel().SaveMember(&m1)
	require.Nil(t, err)

	err = ss.Channel().IncrementMentionCount(m1.ChannelId, m1.UserId)
	require.Nil(t, err, "failed to update")

	err = ss.Channel().IncrementMentionCount(m1.ChannelId, "missing id")
	require.Nil(t, err, "failed to update")

	err = ss.Channel().IncrementMentionCount("missing id", m1.UserId)
	require.Nil(t, err, "failed to update")

	err = ss.Channel().IncrementMentionCount("missing id", "missing id")
	require.Nil(t, err, "failed to update")
}

func testUpdateChannelMember(t *testing.T, ss store.Store) {
	userId := model.NewId()

	c1 := &model.Channel{
		TeamId:      model.NewId(),
		DisplayName: model.NewId(),
		Name:        model.NewId(),
		Type:        model.CHANNEL_OPEN,
	}
	_, err := ss.Channel().Save(c1, -1)
	require.Nil(t, err)

	m1 := &model.ChannelMember{
		ChannelId:   c1.Id,
		UserId:      userId,
		NotifyProps: model.GetDefaultChannelNotifyProps(),
	}
	_, err = ss.Channel().SaveMember(m1)
	require.Nil(t, err)

	m1.NotifyProps["test"] = "sometext"
	_, err = ss.Channel().UpdateMember(m1)
	require.Nil(t, err, err)

	m1.UserId = ""
	_, err = ss.Channel().UpdateMember(m1)
	require.NotNil(t, err, "bad user id - should fail")
}

func testGetMember(t *testing.T, ss store.Store) {
	userId := model.NewId()

	c1 := &model.Channel{
		TeamId:      model.NewId(),
		DisplayName: model.NewId(),
		Name:        model.NewId(),
		Type:        model.CHANNEL_OPEN,
	}
	_, err := ss.Channel().Save(c1, -1)
	require.Nil(t, err)

	c2 := &model.Channel{
		TeamId:      c1.TeamId,
		DisplayName: model.NewId(),
		Name:        model.NewId(),
		Type:        model.CHANNEL_OPEN,
	}
	_, err = ss.Channel().Save(c2, -1)
	require.Nil(t, err)

	m1 := &model.ChannelMember{
		ChannelId:   c1.Id,
		UserId:      userId,
		NotifyProps: model.GetDefaultChannelNotifyProps(),
	}
	_, err = ss.Channel().SaveMember(m1)
	require.Nil(t, err)

	m2 := &model.ChannelMember{
		ChannelId:   c2.Id,
		UserId:      userId,
		NotifyProps: model.GetDefaultChannelNotifyProps(),
	}
	_, err = ss.Channel().SaveMember(m2)
	require.Nil(t, err)

	_, err = ss.Channel().GetMember(model.NewId(), userId)
	require.NotNil(t, err, "should've failed to get member for non-existent channel")

	_, err = ss.Channel().GetMember(c1.Id, model.NewId())
	require.NotNil(t, err, "should've failed to get member for non-existent user")

	member, err := ss.Channel().GetMember(c1.Id, userId)
	require.Nil(t, err, "shouldn't have errored when getting member", err)
	require.Equal(t, c1.Id, member.ChannelId, "should've gotten member of channel 1")
	require.Equal(t, userId, member.UserId, "should've have gotten member for user")

	member, err = ss.Channel().GetMember(c2.Id, userId)
	require.Nil(t, err, "should'nt have errored when getting member", err)
	require.Equal(t, c2.Id, member.ChannelId, "should've gotten member of channel 2")
	require.Equal(t, userId, member.UserId, "should've gotten member for user")

	props, err := ss.Channel().GetAllChannelMembersNotifyPropsForChannel(c2.Id, false)
	require.Nil(t, err, err)
	require.NotEqual(t, 0, len(props), "should not be empty")

	props, err = ss.Channel().GetAllChannelMembersNotifyPropsForChannel(c2.Id, true)
	require.Nil(t, err, err)
	require.NotEqual(t, 0, len(props), "should not be empty")

	ss.Channel().InvalidateCacheForChannelMembersNotifyProps(c2.Id)
}

func testChannelStoreGetMemberForPost(t *testing.T, ss store.Store) {
	ch := &model.Channel{
		TeamId:      model.NewId(),
		DisplayName: "Name",
		Name:        "zz" + model.NewId() + "b",
		Type:        model.CHANNEL_OPEN,
	}

	o1, err := ss.Channel().Save(ch, -1)
	require.Nil(t, err)

	m1, err := ss.Channel().SaveMember(&model.ChannelMember{
		ChannelId:   o1.Id,
		UserId:      model.NewId(),
		NotifyProps: model.GetDefaultChannelNotifyProps(),
	})
	require.Nil(t, err)

	p1, err := ss.Post().Save(context.Background(), &model.Post{
		UserId:    model.NewId(),
		ChannelId: o1.Id,
		Message:   "test",
	})
	require.Nil(t, err)

	r1, err := ss.Channel().GetMemberForPost(p1.Id, m1.UserId)
	require.Nil(t, err, err)
	require.Equal(t, m1.ToJson(), r1.ToJson(), "invalid returned channel member")

	_, err = ss.Channel().GetMemberForPost(p1.Id, model.NewId())
	require.NotNil(t, err, "shouldn't have returned a member")
}

func testGetMemberCount(t *testing.T, ss store.Store) {
	teamId := model.NewId()

	c1 := model.Channel{
		TeamId:      teamId,
		DisplayName: "Channel1",
		Name:        "zz" + model.NewId() + "b",
		Type:        model.CHANNEL_OPEN,
	}
	_, err := ss.Channel().Save(&c1, -1)
	require.Nil(t, err)

	c2 := model.Channel{
		TeamId:      teamId,
		DisplayName: "Channel2",
		Name:        "zz" + model.NewId() + "b",
		Type:        model.CHANNEL_OPEN,
	}
	_, err = ss.Channel().Save(&c2, -1)
	require.Nil(t, err)

	u1 := &model.User{
		Email:    MakeEmail(),
		DeleteAt: 0,
	}
	_, err = ss.User().Save(u1)
	require.Nil(t, err)
	_, err = ss.Team().SaveMember(&model.TeamMember{TeamId: teamId, UserId: u1.Id}, -1)
	require.Nil(t, err)

	m1 := model.ChannelMember{
		ChannelId:   c1.Id,
		UserId:      u1.Id,
		NotifyProps: model.GetDefaultChannelNotifyProps(),
	}
	_, err = ss.Channel().SaveMember(&m1)
	require.Nil(t, err)

	count, channelErr := ss.Channel().GetMemberCount(c1.Id, false)
	require.Nilf(t, channelErr, "failed to get member count: %v", channelErr)
	require.EqualValuesf(t, 1, count, "got incorrect member count %v", count)

	u2 := model.User{
		Email:    MakeEmail(),
		DeleteAt: 0,
	}
	_, err = ss.User().Save(&u2)
	require.Nil(t, err)
	_, err = ss.Team().SaveMember(&model.TeamMember{TeamId: teamId, UserId: u2.Id}, -1)
	require.Nil(t, err)

	m2 := model.ChannelMember{
		ChannelId:   c1.Id,
		UserId:      u2.Id,
		NotifyProps: model.GetDefaultChannelNotifyProps(),
	}
	_, err = ss.Channel().SaveMember(&m2)
	require.Nil(t, err)

	count, channelErr = ss.Channel().GetMemberCount(c1.Id, false)
	require.Nilf(t, channelErr, "failed to get member count: %v", channelErr)
	require.EqualValuesf(t, 2, count, "got incorrect member count %v", count)

	// make sure members of other channels aren't counted
	u3 := model.User{
		Email:    MakeEmail(),
		DeleteAt: 0,
	}
	_, err = ss.User().Save(&u3)
	require.Nil(t, err)
	_, err = ss.Team().SaveMember(&model.TeamMember{TeamId: teamId, UserId: u3.Id}, -1)
	require.Nil(t, err)

	m3 := model.ChannelMember{
		ChannelId:   c2.Id,
		UserId:      u3.Id,
		NotifyProps: model.GetDefaultChannelNotifyProps(),
	}
	_, err = ss.Channel().SaveMember(&m3)
	require.Nil(t, err)

	count, channelErr = ss.Channel().GetMemberCount(c1.Id, false)
	require.Nilf(t, channelErr, "failed to get member count: %v", channelErr)
	require.EqualValuesf(t, 2, count, "got incorrect member count %v", count)

	// make sure inactive users aren't counted
	u4 := &model.User{
		Email:    MakeEmail(),
		DeleteAt: 10000,
	}
	_, err = ss.User().Save(u4)
	require.Nil(t, err)
	_, err = ss.Team().SaveMember(&model.TeamMember{TeamId: teamId, UserId: u4.Id}, -1)
	require.Nil(t, err)

	m4 := model.ChannelMember{
		ChannelId:   c1.Id,
		UserId:      u4.Id,
		NotifyProps: model.GetDefaultChannelNotifyProps(),
	}
	_, err = ss.Channel().SaveMember(&m4)
	require.Nil(t, err)

	count, err = ss.Channel().GetMemberCount(c1.Id, false)
	require.Nilf(t, err, "failed to get member count: %v", err)
	require.EqualValuesf(t, 2, count, "got incorrect member count %v", count)
}

func testGetGuestCount(t *testing.T, ss store.Store) {
	teamId := model.NewId()

	c1 := model.Channel{
		TeamId:      teamId,
		DisplayName: "Channel1",
		Name:        "zz" + model.NewId() + "b",
		Type:        model.CHANNEL_OPEN,
	}
	_, err := ss.Channel().Save(&c1, -1)
	require.Nil(t, err)

	c2 := model.Channel{
		TeamId:      teamId,
		DisplayName: "Channel2",
		Name:        "zz" + model.NewId() + "b",
		Type:        model.CHANNEL_OPEN,
	}
	_, err = ss.Channel().Save(&c2, -1)
	require.Nil(t, err)

	t.Run("Regular member doesn't count", func(t *testing.T) {
		u1 := &model.User{
			Email:    MakeEmail(),
			DeleteAt: 0,
			Roles:    model.SYSTEM_USER_ROLE_ID,
		}
		_, err = ss.User().Save(u1)
		require.Nil(t, err)
		_, err = ss.Team().SaveMember(&model.TeamMember{TeamId: teamId, UserId: u1.Id}, -1)
		require.Nil(t, err)

		m1 := model.ChannelMember{
			ChannelId:   c1.Id,
			UserId:      u1.Id,
			NotifyProps: model.GetDefaultChannelNotifyProps(),
			SchemeGuest: false,
		}
		_, err = ss.Channel().SaveMember(&m1)
		require.Nil(t, err)

		count, channelErr := ss.Channel().GetGuestCount(c1.Id, false)
		require.Nil(t, channelErr)
		require.Equal(t, int64(0), count)
	})

	t.Run("Guest member does count", func(t *testing.T) {
		u2 := model.User{
			Email:    MakeEmail(),
			DeleteAt: 0,
			Roles:    model.SYSTEM_GUEST_ROLE_ID,
		}
		_, err = ss.User().Save(&u2)
		require.Nil(t, err)
		_, err = ss.Team().SaveMember(&model.TeamMember{TeamId: teamId, UserId: u2.Id}, -1)
		require.Nil(t, err)

		m2 := model.ChannelMember{
			ChannelId:   c1.Id,
			UserId:      u2.Id,
			NotifyProps: model.GetDefaultChannelNotifyProps(),
			SchemeGuest: true,
		}
		_, err = ss.Channel().SaveMember(&m2)
		require.Nil(t, err)

		count, channelErr := ss.Channel().GetGuestCount(c1.Id, false)
		require.Nil(t, channelErr)
		require.Equal(t, int64(1), count)
	})

	t.Run("make sure members of other channels aren't counted", func(t *testing.T) {
		u3 := model.User{
			Email:    MakeEmail(),
			DeleteAt: 0,
			Roles:    model.SYSTEM_GUEST_ROLE_ID,
		}
		_, err = ss.User().Save(&u3)
		require.Nil(t, err)
		_, err = ss.Team().SaveMember(&model.TeamMember{TeamId: teamId, UserId: u3.Id}, -1)
		require.Nil(t, err)

		m3 := model.ChannelMember{
			ChannelId:   c2.Id,
			UserId:      u3.Id,
			NotifyProps: model.GetDefaultChannelNotifyProps(),
			SchemeGuest: true,
		}
		_, err = ss.Channel().SaveMember(&m3)
		require.Nil(t, err)

		count, channelErr := ss.Channel().GetGuestCount(c1.Id, false)
		require.Nil(t, channelErr)
		require.Equal(t, int64(1), count)
	})

	t.Run("make sure inactive users aren't counted", func(t *testing.T) {
		u4 := &model.User{
			Email:    MakeEmail(),
			DeleteAt: 10000,
			Roles:    model.SYSTEM_GUEST_ROLE_ID,
		}
		_, err = ss.User().Save(u4)
		require.Nil(t, err)
		_, err = ss.Team().SaveMember(&model.TeamMember{TeamId: teamId, UserId: u4.Id}, -1)
		require.Nil(t, err)

		m4 := model.ChannelMember{
			ChannelId:   c1.Id,
			UserId:      u4.Id,
			NotifyProps: model.GetDefaultChannelNotifyProps(),
			SchemeGuest: true,
		}
		_, err = ss.Channel().SaveMember(&m4)
		require.Nil(t, err)

		count, channelErr := ss.Channel().GetGuestCount(c1.Id, false)
		require.Nil(t, channelErr)
		require.Equal(t, int64(1), count)
	})
}

func testChannelStoreSearchMore(t *testing.T, ss store.Store) {
	teamId := model.NewId()
	otherTeamId := model.NewId()

	o1 := model.Channel{
		TeamId:      teamId,
		DisplayName: "ChannelA",
		Name:        "zz" + model.NewId() + "b",
		Type:        model.CHANNEL_OPEN,
	}
	_, err := ss.Channel().Save(&o1, -1)
	require.Nil(t, err)

	m1 := model.ChannelMember{
		ChannelId:   o1.Id,
		UserId:      model.NewId(),
		NotifyProps: model.GetDefaultChannelNotifyProps(),
	}
	_, err = ss.Channel().SaveMember(&m1)
	require.Nil(t, err)

	m2 := model.ChannelMember{
		ChannelId:   o1.Id,
		UserId:      model.NewId(),
		NotifyProps: model.GetDefaultChannelNotifyProps(),
	}
	_, err = ss.Channel().SaveMember(&m2)
	require.Nil(t, err)

	o2 := model.Channel{
		TeamId:      otherTeamId,
		DisplayName: "Channel2",
		Name:        "zz" + model.NewId() + "b",
		Type:        model.CHANNEL_OPEN,
	}
	_, err = ss.Channel().Save(&o2, -1)
	require.Nil(t, err)

	m3 := model.ChannelMember{
		ChannelId:   o2.Id,
		UserId:      model.NewId(),
		NotifyProps: model.GetDefaultChannelNotifyProps(),
	}
	_, err = ss.Channel().SaveMember(&m3)
	require.Nil(t, err)

	o3 := model.Channel{
		TeamId:      teamId,
		DisplayName: "ChannelA",
		Name:        "zz" + model.NewId() + "b",
		Type:        model.CHANNEL_OPEN,
	}
	_, err = ss.Channel().Save(&o3, -1)
	require.Nil(t, err)

	o4 := model.Channel{
		TeamId:      teamId,
		DisplayName: "ChannelB",
		Name:        "zz" + model.NewId() + "b",
		Type:        model.CHANNEL_PRIVATE,
	}
	_, err = ss.Channel().Save(&o4, -1)
	require.Nil(t, err)

	o5 := model.Channel{
		TeamId:      teamId,
		DisplayName: "ChannelC",
		Name:        "zz" + model.NewId() + "b",
		Type:        model.CHANNEL_PRIVATE,
	}
	_, err = ss.Channel().Save(&o5, -1)
	require.Nil(t, err)

	o6 := model.Channel{
		TeamId:      teamId,
		DisplayName: "Off-Topic",
		Name:        "off-topic",
		Type:        model.CHANNEL_OPEN,
	}
	_, err = ss.Channel().Save(&o6, -1)
	require.Nil(t, err)

	o7 := model.Channel{
		TeamId:      teamId,
		DisplayName: "Off-Set",
		Name:        "off-set",
		Type:        model.CHANNEL_OPEN,
	}
	_, err = ss.Channel().Save(&o7, -1)
	require.Nil(t, err)

	o8 := model.Channel{
		TeamId:      teamId,
		DisplayName: "Off-Limit",
		Name:        "off-limit",
		Type:        model.CHANNEL_PRIVATE,
	}
	_, err = ss.Channel().Save(&o8, -1)
	require.Nil(t, err)

	o9 := model.Channel{
		TeamId:      teamId,
		DisplayName: "Channel With Purpose",
		Purpose:     "This can now be searchable!",
		Name:        "with-purpose",
		Type:        model.CHANNEL_OPEN,
	}
	_, err = ss.Channel().Save(&o9, -1)
	require.Nil(t, err)

	o10 := model.Channel{
		TeamId:      teamId,
		DisplayName: "ChannelA",
		Name:        "channel-a-deleted",
		Type:        model.CHANNEL_OPEN,
	}
	_, err = ss.Channel().Save(&o10, -1)
	require.Nil(t, err)

	o10.DeleteAt = model.GetMillis()
	o10.UpdateAt = o10.DeleteAt
	err = ss.Channel().Delete(o10.Id, o10.DeleteAt)
	require.Nil(t, err, "channel should have been deleted")

	t.Run("three public channels matching 'ChannelA', but already a member of one and one deleted", func(t *testing.T) {
		channels, err := ss.Channel().SearchMore(m1.UserId, teamId, "ChannelA")
		require.Nil(t, err)
		require.Equal(t, &model.ChannelList{&o3}, channels)
	})

	t.Run("one public channels, but already a member", func(t *testing.T) {
		channels, err := ss.Channel().SearchMore(m1.UserId, teamId, o4.Name)
		require.Nil(t, err)
		require.Equal(t, &model.ChannelList{}, channels)
	})

	t.Run("three matching channels, but only two public", func(t *testing.T) {
		channels, err := ss.Channel().SearchMore(m1.UserId, teamId, "off-")
		require.Nil(t, err)
		require.Equal(t, &model.ChannelList{&o7, &o6}, channels)
	})

	t.Run("one channel matching 'off-topic'", func(t *testing.T) {
		channels, err := ss.Channel().SearchMore(m1.UserId, teamId, "off-topic")
		require.Nil(t, err)
		require.Equal(t, &model.ChannelList{&o6}, channels)
	})

	t.Run("search purpose", func(t *testing.T) {
		channels, err := ss.Channel().SearchMore(m1.UserId, teamId, "now searchable")
		require.Nil(t, err)
		require.Equal(t, &model.ChannelList{&o9}, channels)
	})
}

type ByChannelDisplayName model.ChannelList

func (s ByChannelDisplayName) Len() int { return len(s) }
func (s ByChannelDisplayName) Swap(i, j int) {
	s[i], s[j] = s[j], s[i]
}
func (s ByChannelDisplayName) Less(i, j int) bool {
	if s[i].DisplayName != s[j].DisplayName {
		return s[i].DisplayName < s[j].DisplayName
	}

	return s[i].Id < s[j].Id
}

func testChannelStoreSearchInTeam(t *testing.T, ss store.Store) {
	teamId := model.NewId()
	otherTeamId := model.NewId()

	o1 := model.Channel{
		TeamId:      teamId,
		DisplayName: "ChannelA",
		Name:        "zz" + model.NewId() + "b",
		Type:        model.CHANNEL_OPEN,
	}
	_, err := ss.Channel().Save(&o1, -1)
	require.Nil(t, err)

	o2 := model.Channel{
		TeamId:      otherTeamId,
		DisplayName: "ChannelA",
		Name:        "zz" + model.NewId() + "b",
		Type:        model.CHANNEL_OPEN,
	}
	_, err = ss.Channel().Save(&o2, -1)
	require.Nil(t, err)

	m1 := model.ChannelMember{
		ChannelId:   o1.Id,
		UserId:      model.NewId(),
		NotifyProps: model.GetDefaultChannelNotifyProps(),
	}
	_, err = ss.Channel().SaveMember(&m1)
	require.Nil(t, err)

	m2 := model.ChannelMember{
		ChannelId:   o1.Id,
		UserId:      model.NewId(),
		NotifyProps: model.GetDefaultChannelNotifyProps(),
	}
	_, err = ss.Channel().SaveMember(&m2)
	require.Nil(t, err)

	m3 := model.ChannelMember{
		ChannelId:   o2.Id,
		UserId:      model.NewId(),
		NotifyProps: model.GetDefaultChannelNotifyProps(),
	}
	_, err = ss.Channel().SaveMember(&m3)
	require.Nil(t, err)

	o3 := model.Channel{
		TeamId:      teamId,
		DisplayName: "ChannelA (alternate)",
		Name:        "zz" + model.NewId() + "b",
		Type:        model.CHANNEL_OPEN,
	}
	_, err = ss.Channel().Save(&o3, -1)
	require.Nil(t, err)

	o4 := model.Channel{
		TeamId:      teamId,
		DisplayName: "Channel B",
		Name:        "zz" + model.NewId() + "b",
		Type:        model.CHANNEL_PRIVATE,
	}
	_, err = ss.Channel().Save(&o4, -1)
	require.Nil(t, err)

	o5 := model.Channel{
		TeamId:      teamId,
		DisplayName: "Channel C",
		Name:        "zz" + model.NewId() + "b",
		Type:        model.CHANNEL_PRIVATE,
	}
	_, err = ss.Channel().Save(&o5, -1)
	require.Nil(t, err)

	o6 := model.Channel{
		TeamId:      teamId,
		DisplayName: "Off-Topic",
		Name:        "off-topic",
		Type:        model.CHANNEL_OPEN,
	}
	_, err = ss.Channel().Save(&o6, -1)
	require.Nil(t, err)

	o7 := model.Channel{
		TeamId:      teamId,
		DisplayName: "Off-Set",
		Name:        "off-set",
		Type:        model.CHANNEL_OPEN,
	}
	_, err = ss.Channel().Save(&o7, -1)
	require.Nil(t, err)

	o8 := model.Channel{
		TeamId:      teamId,
		DisplayName: "Off-Limit",
		Name:        "off-limit",
		Type:        model.CHANNEL_PRIVATE,
	}
	_, err = ss.Channel().Save(&o8, -1)
	require.Nil(t, err)

	o9 := model.Channel{
		TeamId:      teamId,
		DisplayName: "Town Square",
		Name:        "town-square",
		Type:        model.CHANNEL_OPEN,
	}
	_, err = ss.Channel().Save(&o9, -1)
	require.Nil(t, err)

	o10 := model.Channel{
		TeamId:      teamId,
		DisplayName: "The",
		Name:        "the",
		Type:        model.CHANNEL_OPEN,
	}
	_, err = ss.Channel().Save(&o10, -1)
	require.Nil(t, err)

	o11 := model.Channel{
		TeamId:      teamId,
		DisplayName: "Native Mobile Apps",
		Name:        "native-mobile-apps",
		Type:        model.CHANNEL_OPEN,
	}
	_, err = ss.Channel().Save(&o11, -1)
	require.Nil(t, err)

	o12 := model.Channel{
		TeamId:      teamId,
		DisplayName: "ChannelZ",
		Purpose:     "This can now be searchable!",
		Name:        "with-purpose",
		Type:        model.CHANNEL_OPEN,
	}
	_, err = ss.Channel().Save(&o12, -1)
	require.Nil(t, err)

	o13 := model.Channel{
		TeamId:      teamId,
		DisplayName: "ChannelA (deleted)",
		Name:        model.NewId(),
		Type:        model.CHANNEL_OPEN,
	}
	_, err = ss.Channel().Save(&o13, -1)
	require.Nil(t, err)
	o13.DeleteAt = model.GetMillis()
	o13.UpdateAt = o13.DeleteAt
	err = ss.Channel().Delete(o13.Id, o13.DeleteAt)
	require.Nil(t, err, "channel should have been deleted")

	testCases := []struct {
		Description     string
		TeamId          string
		Term            string
		IncludeDeleted  bool
		ExpectedResults *model.ChannelList
	}{
		{"ChannelA", teamId, "ChannelA", false, &model.ChannelList{&o1, &o3}},
		{"ChannelA, include deleted", teamId, "ChannelA", true, &model.ChannelList{&o1, &o3, &o13}},
		{"ChannelA, other team", otherTeamId, "ChannelA", false, &model.ChannelList{&o2}},
		{"empty string", teamId, "", false, &model.ChannelList{&o1, &o3, &o12, &o11, &o7, &o6, &o10, &o9}},
		{"no matches", teamId, "blargh", false, &model.ChannelList{}},
		{"prefix", teamId, "off-", false, &model.ChannelList{&o7, &o6}},
		{"full match with dash", teamId, "off-topic", false, &model.ChannelList{&o6}},
		{"town square", teamId, "town square", false, &model.ChannelList{&o9}},
		{"the in name", teamId, "the", false, &model.ChannelList{&o10}},
		{"Mobile", teamId, "Mobile", false, &model.ChannelList{&o11}},
		{"search purpose", teamId, "now searchable", false, &model.ChannelList{&o12}},
		{"pipe ignored", teamId, "town square |", false, &model.ChannelList{&o9}},
	}

	for name, search := range map[string]func(teamId string, term string, includeDeleted bool) (*model.ChannelList, *model.AppError){
		"AutocompleteInTeam": ss.Channel().AutocompleteInTeam,
		"SearchInTeam":       ss.Channel().SearchInTeam,
	} {
		for _, testCase := range testCases {
			t.Run(testCase.Description, func(t *testing.T) {
				channels, err := search(testCase.TeamId, testCase.Term, testCase.IncludeDeleted)
				require.Nil(t, err)

				// AutoCompleteInTeam doesn't currently sort its output results.
				if name == "AutocompleteInTeam" {
					sort.Sort(ByChannelDisplayName(*channels))
				}

				require.Equal(t, testCase.ExpectedResults, channels)
			})
		}
	}
}

func testChannelStoreSearchForUserInTeam(t *testing.T, ss store.Store) {
	userId := model.NewId()
	teamId := model.NewId()
	otherTeamId := model.NewId()

	// create 4 channels for the same team and one for other team
	o1 := model.Channel{
		TeamId:      teamId,
		DisplayName: "test-dev-1",
		Name:        "zz" + model.NewId() + "b",
		Type:        model.CHANNEL_OPEN,
	}
	_, err := ss.Channel().Save(&o1, -1)
	require.Nil(t, err)

	o2 := model.Channel{
		TeamId:      teamId,
		DisplayName: "test-dev-2",
		Name:        "zz" + model.NewId() + "b",
		Type:        model.CHANNEL_OPEN,
	}
	_, err = ss.Channel().Save(&o2, -1)
	require.Nil(t, err)

	o3 := model.Channel{
		TeamId:      teamId,
		DisplayName: "dev-3",
		Name:        "zz" + model.NewId() + "b",
		Type:        model.CHANNEL_OPEN,
	}
	_, err = ss.Channel().Save(&o3, -1)
	require.Nil(t, err)

	o4 := model.Channel{
		TeamId:      teamId,
		DisplayName: "dev-4",
		Name:        "zz" + model.NewId() + "b",
		Type:        model.CHANNEL_OPEN,
	}
	_, err = ss.Channel().Save(&o4, -1)
	require.Nil(t, err)

	o5 := model.Channel{
		TeamId:      otherTeamId,
		DisplayName: "other-team-dev-5",
		Name:        "zz" + model.NewId() + "b",
		Type:        model.CHANNEL_OPEN,
	}
	_, err = ss.Channel().Save(&o5, -1)
	require.Nil(t, err)

	// add the user to the first 3 channels and the other team channel
	for _, c := range []model.Channel{o1, o2, o3, o5} {
		_, err = ss.Channel().SaveMember(&model.ChannelMember{
			ChannelId:   c.Id,
			UserId:      userId,
			NotifyProps: model.GetDefaultChannelNotifyProps(),
		})
		require.Nil(t, err)
	}

	searchAndCheck := func(t *testing.T, term string, includeDeleted bool, expectedDisplayNames []string) {
		res, searchErr := ss.Channel().SearchForUserInTeam(userId, teamId, term, includeDeleted)
		require.Nil(t, searchErr)
		require.Len(t, *res, len(expectedDisplayNames))

		resultDisplayNames := []string{}
		for _, c := range *res {
			resultDisplayNames = append(resultDisplayNames, c.DisplayName)
		}
		require.ElementsMatch(t, expectedDisplayNames, resultDisplayNames)
	}

	t.Run("Search for test, get channels 1 and 2", func(t *testing.T) {
		searchAndCheck(t, "test", false, []string{o1.DisplayName, o2.DisplayName})
	})

	t.Run("Search for dev, get channels 1, 2 and 3", func(t *testing.T) {
		searchAndCheck(t, "dev", false, []string{o1.DisplayName, o2.DisplayName, o3.DisplayName})
	})

	t.Run("After adding user to channel 4, search for dev, get channels 1, 2, 3 and 4", func(t *testing.T) {
		_, err = ss.Channel().SaveMember(&model.ChannelMember{
			ChannelId:   o4.Id,
			UserId:      userId,
			NotifyProps: model.GetDefaultChannelNotifyProps(),
		})
		require.Nil(t, err)

		searchAndCheck(t, "dev", false, []string{o1.DisplayName, o2.DisplayName, o3.DisplayName, o4.DisplayName})
	})

	t.Run("Mark channel 1 as deleted, search for dev, get channels 2, 3 and 4", func(t *testing.T) {
		o1.DeleteAt = model.GetMillis()
		o1.UpdateAt = o1.DeleteAt
		err = ss.Channel().Delete(o1.Id, o1.DeleteAt)
		require.Nil(t, err)

		searchAndCheck(t, "dev", false, []string{o2.DisplayName, o3.DisplayName, o4.DisplayName})
	})

	t.Run("With includeDeleted, search for dev, get channels 1, 2, 3 and 4", func(t *testing.T) {
		searchAndCheck(t, "dev", true, []string{o1.DisplayName, o2.DisplayName, o3.DisplayName, o4.DisplayName})
	})
}

func testChannelStoreSearchAllChannels(t *testing.T, ss store.Store) {
	cleanupChannels(t, ss)

	t1 := model.Team{}
	t1.DisplayName = "Name"
	t1.Name = "zz" + model.NewId()
	t1.Email = MakeEmail()
	t1.Type = model.TEAM_OPEN
	_, err := ss.Team().Save(&t1)
	require.Nil(t, err)

	t2 := model.Team{}
	t2.DisplayName = "Name2"
	t2.Name = "zz" + model.NewId()
	t2.Email = MakeEmail()
	t2.Type = model.TEAM_OPEN
	_, err = ss.Team().Save(&t2)
	require.Nil(t, err)

	o1 := model.Channel{
		TeamId:      t1.Id,
		DisplayName: "ChannelA",
		Name:        "zz" + model.NewId() + "b",
		Type:        model.CHANNEL_OPEN,
	}
	_, err = ss.Channel().Save(&o1, -1)
	require.Nil(t, err)

	o2 := model.Channel{
		TeamId:      t2.Id,
		DisplayName: "ChannelA",
		Name:        "zz" + model.NewId() + "b",
		Type:        model.CHANNEL_OPEN,
	}
	_, err = ss.Channel().Save(&o2, -1)
	require.Nil(t, err)

	m1 := model.ChannelMember{
		ChannelId:   o1.Id,
		UserId:      model.NewId(),
		NotifyProps: model.GetDefaultChannelNotifyProps(),
	}
	_, err = ss.Channel().SaveMember(&m1)
	require.Nil(t, err)

	m2 := model.ChannelMember{
		ChannelId:   o1.Id,
		UserId:      model.NewId(),
		NotifyProps: model.GetDefaultChannelNotifyProps(),
	}
	_, err = ss.Channel().SaveMember(&m2)
	require.Nil(t, err)

	m3 := model.ChannelMember{
		ChannelId:   o2.Id,
		UserId:      model.NewId(),
		NotifyProps: model.GetDefaultChannelNotifyProps(),
	}
	_, err = ss.Channel().SaveMember(&m3)
	require.Nil(t, err)

	o3 := model.Channel{
		TeamId:      t1.Id,
		DisplayName: "ChannelA (alternate)",
		Name:        "zz" + model.NewId() + "b",
		Type:        model.CHANNEL_OPEN,
	}
	_, err = ss.Channel().Save(&o3, -1)
	require.Nil(t, err)

	o4 := model.Channel{
		TeamId:      t1.Id,
		DisplayName: "ChannelB",
		Name:        "zz" + model.NewId() + "b",
		Type:        model.CHANNEL_PRIVATE,
	}
	_, err = ss.Channel().Save(&o4, -1)
	require.Nil(t, err)

	o5 := model.Channel{
		TeamId:      t1.Id,
		DisplayName: "ChannelC",
		Name:        "zz" + model.NewId() + "b",
		Type:        model.CHANNEL_PRIVATE,
	}
	_, err = ss.Channel().Save(&o5, -1)
	require.Nil(t, err)

	o6 := model.Channel{
		TeamId:      t1.Id,
		DisplayName: "Off-Topic",
		Name:        "off-topic",
		Type:        model.CHANNEL_OPEN,
	}
	_, err = ss.Channel().Save(&o6, -1)
	require.Nil(t, err)

	o7 := model.Channel{
		TeamId:      t1.Id,
		DisplayName: "Off-Set",
		Name:        "off-set",
		Type:        model.CHANNEL_OPEN,
	}
	_, err = ss.Channel().Save(&o7, -1)
	require.Nil(t, err)

	group := &model.Group{
		Name:        model.NewId(),
		DisplayName: model.NewId(),
		Source:      model.GroupSourceLdap,
		RemoteId:    model.NewId(),
	}
	_, err = ss.Group().Create(group)
	require.Nil(t, err)

	_, err = ss.Group().CreateGroupSyncable(model.NewGroupChannel(group.Id, o7.Id, true))
	require.Nil(t, err)

	o8 := model.Channel{
		TeamId:      t1.Id,
		DisplayName: "Off-Limit",
		Name:        "off-limit",
		Type:        model.CHANNEL_PRIVATE,
	}
	_, err = ss.Channel().Save(&o8, -1)
	require.Nil(t, err)

	o9 := model.Channel{
		TeamId:      t1.Id,
		DisplayName: "Town Square",
		Name:        "town-square",
		Type:        model.CHANNEL_OPEN,
	}
	_, err = ss.Channel().Save(&o9, -1)
	require.Nil(t, err)

	o10 := model.Channel{
		TeamId:      t1.Id,
		DisplayName: "The",
		Name:        "the",
		Type:        model.CHANNEL_OPEN,
	}
	_, err = ss.Channel().Save(&o10, -1)
	require.Nil(t, err)

	o11 := model.Channel{
		TeamId:      t1.Id,
		DisplayName: "Native Mobile Apps",
		Name:        "native-mobile-apps",
		Type:        model.CHANNEL_OPEN,
	}
	_, err = ss.Channel().Save(&o11, -1)
	require.Nil(t, err)

	o12 := model.Channel{
		TeamId:      t1.Id,
		DisplayName: "ChannelZ",
		Purpose:     "This can now be searchable!",
		Name:        "with-purpose",
		Type:        model.CHANNEL_OPEN,
	}
	_, err = ss.Channel().Save(&o12, -1)
	require.Nil(t, err)

	o13 := model.Channel{
		TeamId:      t1.Id,
		DisplayName: "ChannelA (deleted)",
		Name:        model.NewId(),
		Type:        model.CHANNEL_OPEN,
	}
	_, err = ss.Channel().Save(&o13, -1)
	require.Nil(t, err)

	o13.DeleteAt = model.GetMillis()
	o13.UpdateAt = o13.DeleteAt
	err = ss.Channel().Delete(o13.Id, o13.DeleteAt)
	require.Nil(t, err, "channel should have been deleted")

	testCases := []struct {
		Description     string
		Term            string
		Opts            store.ChannelSearchOpts
		ExpectedResults *model.ChannelList
	}{
		{"ChannelA", "ChannelA", store.ChannelSearchOpts{IncludeDeleted: false}, &model.ChannelList{&o1, &o2, &o3}},
		{"ChannelA, include deleted", "ChannelA", store.ChannelSearchOpts{IncludeDeleted: true}, &model.ChannelList{&o1, &o2, &o3, &o13}},
		{"empty string", "", store.ChannelSearchOpts{IncludeDeleted: false}, &model.ChannelList{&o1, &o2, &o3, &o4, &o5, &o12, &o11, &o8, &o7, &o6, &o10, &o9}},
		{"no matches", "blargh", store.ChannelSearchOpts{IncludeDeleted: false}, &model.ChannelList{}},
		{"prefix", "off-", store.ChannelSearchOpts{IncludeDeleted: false}, &model.ChannelList{&o8, &o7, &o6}},
		{"full match with dash", "off-topic", store.ChannelSearchOpts{IncludeDeleted: false}, &model.ChannelList{&o6}},
		{"town square", "town square", store.ChannelSearchOpts{IncludeDeleted: false}, &model.ChannelList{&o9}},
		{"the in name", "the", store.ChannelSearchOpts{IncludeDeleted: false}, &model.ChannelList{&o10}},
		{"Mobile", "Mobile", store.ChannelSearchOpts{IncludeDeleted: false}, &model.ChannelList{&o11}},
		{"search purpose", "now searchable", store.ChannelSearchOpts{IncludeDeleted: false}, &model.ChannelList{&o12}},
		{"pipe ignored", "town square |", store.ChannelSearchOpts{IncludeDeleted: false}, &model.ChannelList{&o9}},
		{"exclude defaults search 'off'", "off-", store.ChannelSearchOpts{IncludeDeleted: false, ExcludeChannelNames: []string{"off-topic"}}, &model.ChannelList{&o8, &o7}},
		{"exclude defaults search 'town'", "town", store.ChannelSearchOpts{IncludeDeleted: false, ExcludeChannelNames: []string{"town-square"}}, &model.ChannelList{}},
		{"exclude by group association", "off", store.ChannelSearchOpts{IncludeDeleted: false, NotAssociatedToGroup: group.Id}, &model.ChannelList{&o8, &o6}},
	}

	for _, testCase := range testCases {
		t.Run(testCase.Description, func(t *testing.T) {
			channels, err := ss.Channel().SearchAllChannels(testCase.Term, testCase.Opts)
			require.Nil(t, err)
			require.Equal(t, len(*testCase.ExpectedResults), len(*channels))
			for i, expected := range *testCase.ExpectedResults {
				require.Equal(t, expected.Id, (*channels)[i].Id)
			}
		})
	}
}

func testChannelStoreAutocompleteInTeamForSearch(t *testing.T, ss store.Store, s SqlSupplier) {
	u1 := &model.User{}
	u1.Email = MakeEmail()
	u1.Username = "user1" + model.NewId()
	u1.Nickname = model.NewId()
	_, err := ss.User().Save(u1)
	require.Nil(t, err)

	u2 := &model.User{}
	u2.Email = MakeEmail()
	u2.Username = "user2" + model.NewId()
	u2.Nickname = model.NewId()
	_, err = ss.User().Save(u2)
	require.Nil(t, err)

	u3 := &model.User{}
	u3.Email = MakeEmail()
	u3.Username = "user3" + model.NewId()
	u3.Nickname = model.NewId()
	_, err = ss.User().Save(u3)
	require.Nil(t, err)

	u4 := &model.User{}
	u4.Email = MakeEmail()
	u4.Username = "user4" + model.NewId()
	u4.Nickname = model.NewId()
	_, err = ss.User().Save(u4)
	require.Nil(t, err)

	o1 := model.Channel{}
	o1.TeamId = model.NewId()
	o1.DisplayName = "ChannelA"
	o1.Name = "zz" + model.NewId() + "b"
	o1.Type = model.CHANNEL_OPEN
	_, err = ss.Channel().Save(&o1, -1)
	require.Nil(t, err)

	m1 := model.ChannelMember{}
	m1.ChannelId = o1.Id
	m1.UserId = u1.Id
	m1.NotifyProps = model.GetDefaultChannelNotifyProps()
	_, err = ss.Channel().SaveMember(&m1)
	require.Nil(t, err)

	o2 := model.Channel{}
	o2.TeamId = model.NewId()
	o2.DisplayName = "Channel2"
	o2.Name = "zz" + model.NewId() + "b"
	o2.Type = model.CHANNEL_OPEN
	_, err = ss.Channel().Save(&o2, -1)
	require.Nil(t, err)

	m2 := model.ChannelMember{}
	m2.ChannelId = o2.Id
	m2.UserId = m1.UserId
	m2.NotifyProps = model.GetDefaultChannelNotifyProps()
	_, err = ss.Channel().SaveMember(&m2)
	require.Nil(t, err)

	o3 := model.Channel{}
	o3.TeamId = o1.TeamId
	o3.DisplayName = "ChannelA"
	o3.Name = "zz" + model.NewId() + "b"
	o3.Type = model.CHANNEL_OPEN
	_, err = ss.Channel().Save(&o3, -1)
	require.Nil(t, err)

	m3 := model.ChannelMember{}
	m3.ChannelId = o3.Id
	m3.UserId = m1.UserId
	m3.NotifyProps = model.GetDefaultChannelNotifyProps()
	_, err = ss.Channel().SaveMember(&m3)
	require.Nil(t, err)

	err = ss.Channel().SetDeleteAt(o3.Id, 100, 100)
	require.Nil(t, err, "channel should have been deleted")

	o4 := model.Channel{}
	o4.TeamId = o1.TeamId
	o4.DisplayName = "ChannelA"
	o4.Name = "zz" + model.NewId() + "b"
	o4.Type = model.CHANNEL_PRIVATE
	_, err = ss.Channel().Save(&o4, -1)
	require.Nil(t, err)

	m4 := model.ChannelMember{}
	m4.ChannelId = o4.Id
	m4.UserId = m1.UserId
	m4.NotifyProps = model.GetDefaultChannelNotifyProps()
	_, err = ss.Channel().SaveMember(&m4)
	require.Nil(t, err)

	o5 := model.Channel{}
	o5.TeamId = o1.TeamId
	o5.DisplayName = "ChannelC"
	o5.Name = "zz" + model.NewId() + "b"
	o5.Type = model.CHANNEL_PRIVATE
	_, err = ss.Channel().Save(&o5, -1)
	require.Nil(t, err)

	_, err = ss.Channel().CreateDirectChannel(u1, u2)
	require.Nil(t, err)
	_, err = ss.Channel().CreateDirectChannel(u2, u3)
	require.Nil(t, err)

	tt := []struct {
		name            string
		term            string
		includeDeleted  bool
		expectedMatches int
	}{
		{"Empty search (list all)", "", false, 4},
		{"Narrow search", "ChannelA", false, 2},
		{"Wide search", "Cha", false, 3},
		{"Direct messages", "user", false, 1},
		{"Wide search with archived channels", "Cha", true, 4},
		{"Narrow with archived channels", "ChannelA", true, 3},
		{"Direct messages with archived channels", "user", true, 1},
		{"Search without results", "blarg", true, 0},
	}

	for _, tc := range tt {
		t.Run(tc.name, func(t *testing.T) {
			channels, err := ss.Channel().AutocompleteInTeamForSearch(o1.TeamId, m1.UserId, "ChannelA", false)
			require.Nil(t, err)
			require.Len(t, *channels, 2)
		})
	}

	// Manually truncate Channels table until testlib can handle cleanups
	s.GetMaster().Exec("TRUNCATE Channels")
}

func testChannelStoreGetMembersByIds(t *testing.T, ss store.Store) {
	o1 := model.Channel{}
	o1.TeamId = model.NewId()
	o1.DisplayName = "ChannelA"
	o1.Name = "zz" + model.NewId() + "b"
	o1.Type = model.CHANNEL_OPEN
	_, err := ss.Channel().Save(&o1, -1)
	require.Nil(t, err)

	m1 := &model.ChannelMember{ChannelId: o1.Id, UserId: model.NewId(), NotifyProps: model.GetDefaultChannelNotifyProps()}
	_, err = ss.Channel().SaveMember(m1)
	require.Nil(t, err)

	var members *model.ChannelMembers
	members, err = ss.Channel().GetMembersByIds(m1.ChannelId, []string{m1.UserId})
	rm1 := (*members)[0]

	require.Nil(t, err, err)
	require.Equal(t, m1.ChannelId, rm1.ChannelId, "bad team id")
	require.Equal(t, m1.UserId, rm1.UserId, "bad user id")

	m2 := &model.ChannelMember{ChannelId: o1.Id, UserId: model.NewId(), NotifyProps: model.GetDefaultChannelNotifyProps()}
	_, err = ss.Channel().SaveMember(m2)
	require.Nil(t, err)

	members, err = ss.Channel().GetMembersByIds(m1.ChannelId, []string{m1.UserId, m2.UserId, model.NewId()})
	require.Nil(t, err, err)
	require.Len(t, *members, 2, "return wrong number of results")

	_, err = ss.Channel().GetMembersByIds(m1.ChannelId, []string{})
	require.NotNil(t, err, "empty user ids - should have failed")
}

func testChannelStoreSearchGroupChannels(t *testing.T, ss store.Store) {
	// Users
	u1 := &model.User{}
	u1.Username = "user.one"
	u1.Email = MakeEmail()
	u1.Nickname = model.NewId()
	_, err := ss.User().Save(u1)
	require.Nil(t, err)

	u2 := &model.User{}
	u2.Username = "user.two"
	u2.Email = MakeEmail()
	u2.Nickname = model.NewId()
	_, err = ss.User().Save(u2)
	require.Nil(t, err)

	u3 := &model.User{}
	u3.Username = "user.three"
	u3.Email = MakeEmail()
	u3.Nickname = model.NewId()
	_, err = ss.User().Save(u3)
	require.Nil(t, err)

	u4 := &model.User{}
	u4.Username = "user.four"
	u4.Email = MakeEmail()
	u4.Nickname = model.NewId()
	_, err = ss.User().Save(u4)
	require.Nil(t, err)

	// Group channels
	userIds := []string{u1.Id, u2.Id, u3.Id}
	gc1 := model.Channel{}
	gc1.Name = model.GetGroupNameFromUserIds(userIds)
	gc1.DisplayName = "GroupChannel" + model.NewId()
	gc1.Type = model.CHANNEL_GROUP
	_, err = ss.Channel().Save(&gc1, -1)
	require.Nil(t, err)

	for _, userId := range userIds {
		_, err = ss.Channel().SaveMember(&model.ChannelMember{
			ChannelId:   gc1.Id,
			UserId:      userId,
			NotifyProps: model.GetDefaultChannelNotifyProps(),
		})
		require.Nil(t, err)
	}

	userIds = []string{u1.Id, u4.Id}
	gc2 := model.Channel{}
	gc2.Name = model.GetGroupNameFromUserIds(userIds)
	gc2.DisplayName = "GroupChannel" + model.NewId()
	gc2.Type = model.CHANNEL_GROUP
	_, err = ss.Channel().Save(&gc2, -1)
	require.Nil(t, err)

	for _, userId := range userIds {
		_, err = ss.Channel().SaveMember(&model.ChannelMember{
			ChannelId:   gc2.Id,
			UserId:      userId,
			NotifyProps: model.GetDefaultChannelNotifyProps(),
		})
		require.Nil(t, err)
	}

	userIds = []string{u1.Id, u2.Id, u3.Id, u4.Id}
	gc3 := model.Channel{}
	gc3.Name = model.GetGroupNameFromUserIds(userIds)
	gc3.DisplayName = "GroupChannel" + model.NewId()
	gc3.Type = model.CHANNEL_GROUP
	_, err = ss.Channel().Save(&gc3, -1)
	require.Nil(t, err)

	for _, userId := range userIds {
		_, err := ss.Channel().SaveMember(&model.ChannelMember{
			ChannelId:   gc3.Id,
			UserId:      userId,
			NotifyProps: model.GetDefaultChannelNotifyProps(),
		})
		require.Nil(t, err)
	}

	defer func() {
		for _, gc := range []model.Channel{gc1, gc2, gc3} {
			ss.Channel().PermanentDeleteMembersByChannel(gc3.Id)
			ss.Channel().PermanentDelete(gc.Id)
		}
	}()

	testCases := []struct {
		Name           string
		UserId         string
		Term           string
		ExpectedResult []string
	}{
		{
			Name:           "Get all group channels for user1",
			UserId:         u1.Id,
			Term:           "",
			ExpectedResult: []string{gc1.Id, gc2.Id, gc3.Id},
		},
		{
			Name:           "Get group channels for user1 and term 'three'",
			UserId:         u1.Id,
			Term:           "three",
			ExpectedResult: []string{gc1.Id, gc3.Id},
		},
		{
			Name:           "Get group channels for user1 and term 'four two'",
			UserId:         u1.Id,
			Term:           "four two",
			ExpectedResult: []string{gc3.Id},
		},
		{
			Name:           "Get all group channels for user2",
			UserId:         u2.Id,
			Term:           "",
			ExpectedResult: []string{gc1.Id, gc3.Id},
		},
		{
			Name:           "Get group channels for user2 and term 'four'",
			UserId:         u2.Id,
			Term:           "four",
			ExpectedResult: []string{gc3.Id},
		},
		{
			Name:           "Get all group channels for user4",
			UserId:         u4.Id,
			Term:           "",
			ExpectedResult: []string{gc2.Id, gc3.Id},
		},
		{
			Name:           "Get group channels for user4 and term 'one five'",
			UserId:         u4.Id,
			Term:           "one five",
			ExpectedResult: []string{},
		},
	}

	for _, tc := range testCases {
		t.Run(tc.Name, func(t *testing.T) {
			result, err := ss.Channel().SearchGroupChannels(tc.UserId, tc.Term)
			require.Nil(t, err)

			resultIds := []string{}
			for _, gc := range *result {
				resultIds = append(resultIds, gc.Id)
			}

			require.ElementsMatch(t, tc.ExpectedResult, resultIds)
		})
	}
}

func testChannelStoreAnalyticsDeletedTypeCount(t *testing.T, ss store.Store) {
	o1 := model.Channel{}
	o1.TeamId = model.NewId()
	o1.DisplayName = "ChannelA"
	o1.Name = "zz" + model.NewId() + "b"
	o1.Type = model.CHANNEL_OPEN
	_, err := ss.Channel().Save(&o1, -1)
	require.Nil(t, err)

	o2 := model.Channel{}
	o2.TeamId = model.NewId()
	o2.DisplayName = "Channel2"
	o2.Name = "zz" + model.NewId() + "b"
	o2.Type = model.CHANNEL_OPEN
	_, err = ss.Channel().Save(&o2, -1)
	require.Nil(t, err)

	p3 := model.Channel{}
	p3.TeamId = model.NewId()
	p3.DisplayName = "Channel3"
	p3.Name = "zz" + model.NewId() + "b"
	p3.Type = model.CHANNEL_PRIVATE
	_, err = ss.Channel().Save(&p3, -1)
	require.Nil(t, err)

	u1 := &model.User{}
	u1.Email = MakeEmail()
	u1.Nickname = model.NewId()
	_, err = ss.User().Save(u1)
	require.Nil(t, err)

	u2 := &model.User{}
	u2.Email = MakeEmail()
	u2.Nickname = model.NewId()
	_, err = ss.User().Save(u2)
	require.Nil(t, err)

	d4, err := ss.Channel().CreateDirectChannel(u1, u2)
	require.Nil(t, err)
	defer func() {
		ss.Channel().PermanentDeleteMembersByChannel(d4.Id)
		ss.Channel().PermanentDelete(d4.Id)
	}()

	var openStartCount int64
	openStartCount, err = ss.Channel().AnalyticsDeletedTypeCount("", "O")
	require.Nil(t, err, err)

	var privateStartCount int64
	privateStartCount, err = ss.Channel().AnalyticsDeletedTypeCount("", "P")
	require.Nil(t, err, err)

	var directStartCount int64
	directStartCount, err = ss.Channel().AnalyticsDeletedTypeCount("", "D")
	require.Nil(t, err, err)

	err = ss.Channel().Delete(o1.Id, model.GetMillis())
	require.Nil(t, err, "channel should have been deleted")
	err = ss.Channel().Delete(o2.Id, model.GetMillis())
	require.Nil(t, err, "channel should have been deleted")
	err = ss.Channel().Delete(p3.Id, model.GetMillis())
	require.Nil(t, err, "channel should have been deleted")
	err = ss.Channel().Delete(d4.Id, model.GetMillis())
	require.Nil(t, err, "channel should have been deleted")

	var count int64

	count, err = ss.Channel().AnalyticsDeletedTypeCount("", "O")
	require.Nil(t, err, err)
	assert.Equal(t, openStartCount+2, count, "Wrong open channel deleted count.")

	count, err = ss.Channel().AnalyticsDeletedTypeCount("", "P")
	require.Nil(t, err, err)
	assert.Equal(t, privateStartCount+1, count, "Wrong private channel deleted count.")

	count, err = ss.Channel().AnalyticsDeletedTypeCount("", "D")
	require.Nil(t, err, err)
	assert.Equal(t, directStartCount+1, count, "Wrong direct channel deleted count.")
}

func testChannelStoreGetPinnedPosts(t *testing.T, ss store.Store) {
	ch1 := &model.Channel{
		TeamId:      model.NewId(),
		DisplayName: "Name",
		Name:        "zz" + model.NewId() + "b",
		Type:        model.CHANNEL_OPEN,
	}

	o1, err := ss.Channel().Save(ch1, -1)
	require.Nil(t, err)

	p1, err := ss.Post().Save(context.Background(), &model.Post{
		UserId:    model.NewId(),
		ChannelId: o1.Id,
		Message:   "test",
		IsPinned:  true,
	})
	require.Nil(t, err)

	pl, errGet := ss.Channel().GetPinnedPosts(o1.Id)
	require.Nil(t, errGet, errGet)
	require.NotNil(t, pl.Posts[p1.Id], "didn't return relevant pinned posts")

	ch2 := &model.Channel{
		TeamId:      model.NewId(),
		DisplayName: "Name",
		Name:        "zz" + model.NewId() + "b",
		Type:        model.CHANNEL_OPEN,
	}

	o2, err := ss.Channel().Save(ch2, -1)
	require.Nil(t, err)

	_, err = ss.Post().Save(context.Background(), &model.Post{
		UserId:    model.NewId(),
		ChannelId: o2.Id,
		Message:   "test",
	})
	require.Nil(t, err)

	pl, errGet = ss.Channel().GetPinnedPosts(o2.Id)
	require.Nil(t, errGet, errGet)
	require.Len(t, pl.Posts, 0, "wasn't supposed to return posts")
}

func testChannelStoreGetPinnedPostCount(t *testing.T, ss store.Store) {
	ch1 := &model.Channel{
		TeamId:      model.NewId(),
		DisplayName: "Name",
		Name:        "zz" + model.NewId() + "b",
		Type:        model.CHANNEL_OPEN,
	}

	o1, err := ss.Channel().Save(ch1, -1)
	require.Nil(t, err)

	_, err = ss.Post().Save(context.Background(), &model.Post{
		UserId:    model.NewId(),
		ChannelId: o1.Id,
		Message:   "test",
		IsPinned:  true,
	})
	require.Nil(t, err)

	_, err = ss.Post().Save(context.Background(), &model.Post{
		UserId:    model.NewId(),
		ChannelId: o1.Id,
		Message:   "test",
		IsPinned:  true,
	})
	require.Nil(t, err)

	count, errGet := ss.Channel().GetPinnedPostCount(o1.Id, true)
	require.Nil(t, errGet, errGet)
	require.EqualValues(t, 2, count, "didn't return right count")

	require.EqualValues(
		t,
		2,
		ss.Channel().GetPinnedPostCountFromCache(o1.Id),
		"should have saved 2 pinned post count")

	ch2 := &model.Channel{
		TeamId:      model.NewId(),
		DisplayName: "Name",
		Name:        "zz" + model.NewId() + "b",
		Type:        model.CHANNEL_OPEN,
	}

	o2, err := ss.Channel().Save(ch2, -1)
	require.Nil(t, err)

	_, err = ss.Post().Save(context.Background(), &model.Post{
		UserId:    model.NewId(),
		ChannelId: o2.Id,
		Message:   "test",
	})
	require.Nil(t, err)

	_, err = ss.Post().Save(context.Background(), &model.Post{
		UserId:    model.NewId(),
		ChannelId: o2.Id,
		Message:   "test",
	})
	require.Nil(t, err)

	count, errGet = ss.Channel().GetPinnedPostCount(o2.Id, true)
	require.Nil(t, errGet, errGet)
	require.EqualValues(t, 0, count, "should return 0")

	require.EqualValues(
		t,
		0,
		ss.Channel().GetPinnedPostCountFromCache(o2.Id),
		"should have saved 0 pinned post count")
}

func testChannelStoreMaxChannelsPerTeam(t *testing.T, ss store.Store) {
	channel := &model.Channel{
		TeamId:      model.NewId(),
		DisplayName: "Channel",
		Name:        model.NewId(),
		Type:        model.CHANNEL_OPEN,
	}
	_, err := ss.Channel().Save(channel, 0)
	assert.NotNil(t, err)
	assert.Equal(t, "store.sql_channel.save_channel.limit.app_error", err.Id)

	channel.Id = ""
	_, err = ss.Channel().Save(channel, 1)
	assert.Nil(t, err)
}

func testChannelStoreGetChannelsByScheme(t *testing.T, ss store.Store) {
	// Create some schemes.
	s1 := &model.Scheme{
		DisplayName: model.NewId(),
		Name:        model.NewId(),
		Description: model.NewId(),
		Scope:       model.SCHEME_SCOPE_CHANNEL,
	}

	s2 := &model.Scheme{
		DisplayName: model.NewId(),
		Name:        model.NewId(),
		Description: model.NewId(),
		Scope:       model.SCHEME_SCOPE_CHANNEL,
	}

	s1, err := ss.Scheme().Save(s1)
	require.Nil(t, err)
	s2, err = ss.Scheme().Save(s2)
	require.Nil(t, err)

	// Create and save some teams.
	c1 := &model.Channel{
		TeamId:      model.NewId(),
		DisplayName: "Name",
		Name:        model.NewId(),
		Type:        model.CHANNEL_OPEN,
		SchemeId:    &s1.Id,
	}

	c2 := &model.Channel{
		TeamId:      model.NewId(),
		DisplayName: "Name",
		Name:        model.NewId(),
		Type:        model.CHANNEL_OPEN,
		SchemeId:    &s1.Id,
	}

	c3 := &model.Channel{
		TeamId:      model.NewId(),
		DisplayName: "Name",
		Name:        model.NewId(),
		Type:        model.CHANNEL_OPEN,
	}

	_, _ = ss.Channel().Save(c1, 100)
	_, _ = ss.Channel().Save(c2, 100)
	_, _ = ss.Channel().Save(c3, 100)

	// Get the channels by a valid Scheme ID.
	d1, err := ss.Channel().GetChannelsByScheme(s1.Id, 0, 100)
	assert.Nil(t, err)
	assert.Len(t, d1, 2)

	// Get the channels by a valid Scheme ID where there aren't any matching Channel.
	d2, err := ss.Channel().GetChannelsByScheme(s2.Id, 0, 100)
	assert.Nil(t, err)
	assert.Len(t, d2, 0)

	// Get the channels by an invalid Scheme ID.
	d3, err := ss.Channel().GetChannelsByScheme(model.NewId(), 0, 100)
	assert.Nil(t, err)
	assert.Len(t, d3, 0)
}

func testChannelStoreMigrateChannelMembers(t *testing.T, ss store.Store) {
	s1 := model.NewId()
	c1 := &model.Channel{
		TeamId:      model.NewId(),
		DisplayName: "Name",
		Name:        model.NewId(),
		Type:        model.CHANNEL_OPEN,
		SchemeId:    &s1,
	}
	c1, _ = ss.Channel().Save(c1, 100)

	cm1 := &model.ChannelMember{
		ChannelId:     c1.Id,
		UserId:        model.NewId(),
		ExplicitRoles: "channel_admin channel_user",
		NotifyProps:   model.GetDefaultChannelNotifyProps(),
	}
	cm2 := &model.ChannelMember{
		ChannelId:     c1.Id,
		UserId:        model.NewId(),
		ExplicitRoles: "channel_user",
		NotifyProps:   model.GetDefaultChannelNotifyProps(),
	}
	cm3 := &model.ChannelMember{
		ChannelId:     c1.Id,
		UserId:        model.NewId(),
		ExplicitRoles: "something_else",
		NotifyProps:   model.GetDefaultChannelNotifyProps(),
	}

	cm1, _ = ss.Channel().SaveMember(cm1)
	cm2, _ = ss.Channel().SaveMember(cm2)
	cm3, _ = ss.Channel().SaveMember(cm3)

	lastDoneChannelId := strings.Repeat("0", 26)
	lastDoneUserId := strings.Repeat("0", 26)

	for {
		data, err := ss.Channel().MigrateChannelMembers(lastDoneChannelId, lastDoneUserId)
		if assert.Nil(t, err) {
			if data == nil {
				break
			}
			lastDoneChannelId = data["ChannelId"]
			lastDoneUserId = data["UserId"]
		}
	}

	ss.Channel().ClearCaches()

	cm1b, err := ss.Channel().GetMember(cm1.ChannelId, cm1.UserId)
	assert.Nil(t, err)
	assert.Equal(t, "", cm1b.ExplicitRoles)
	assert.False(t, cm1b.SchemeGuest)
	assert.True(t, cm1b.SchemeUser)
	assert.True(t, cm1b.SchemeAdmin)

	cm2b, err := ss.Channel().GetMember(cm2.ChannelId, cm2.UserId)
	assert.Nil(t, err)
	assert.Equal(t, "", cm2b.ExplicitRoles)
	assert.False(t, cm1b.SchemeGuest)
	assert.True(t, cm2b.SchemeUser)
	assert.False(t, cm2b.SchemeAdmin)

	cm3b, err := ss.Channel().GetMember(cm3.ChannelId, cm3.UserId)
	assert.Nil(t, err)
	assert.Equal(t, "something_else", cm3b.ExplicitRoles)
	assert.False(t, cm1b.SchemeGuest)
	assert.False(t, cm3b.SchemeUser)
	assert.False(t, cm3b.SchemeAdmin)
}

func testResetAllChannelSchemes(t *testing.T, ss store.Store) {
	s1 := &model.Scheme{
		Name:        model.NewId(),
		DisplayName: model.NewId(),
		Description: model.NewId(),
		Scope:       model.SCHEME_SCOPE_CHANNEL,
	}
	s1, err := ss.Scheme().Save(s1)
	require.Nil(t, err)

	c1 := &model.Channel{
		TeamId:      model.NewId(),
		DisplayName: "Name",
		Name:        model.NewId(),
		Type:        model.CHANNEL_OPEN,
		SchemeId:    &s1.Id,
	}

	c2 := &model.Channel{
		TeamId:      model.NewId(),
		DisplayName: "Name",
		Name:        model.NewId(),
		Type:        model.CHANNEL_OPEN,
		SchemeId:    &s1.Id,
	}

	c1, _ = ss.Channel().Save(c1, 100)
	c2, _ = ss.Channel().Save(c2, 100)

	assert.Equal(t, s1.Id, *c1.SchemeId)
	assert.Equal(t, s1.Id, *c2.SchemeId)

	err = ss.Channel().ResetAllChannelSchemes()
	assert.Nil(t, err)

	c1, _ = ss.Channel().Get(context.Background(), c1.Id, true)
	c2, _ = ss.Channel().Get(context.Background(), c2.Id, true)

	assert.Equal(t, "", *c1.SchemeId)
	assert.Equal(t, "", *c2.SchemeId)
}

func testChannelStoreClearAllCustomRoleAssignments(t *testing.T, ss store.Store) {
	c := &model.Channel{
		TeamId:      model.NewId(),
		DisplayName: "Name",
		Name:        model.NewId(),
		Type:        model.CHANNEL_OPEN,
	}

	c, _ = ss.Channel().Save(c, 100)

	m1 := &model.ChannelMember{
		ChannelId:     c.Id,
		UserId:        model.NewId(),
		NotifyProps:   model.GetDefaultChannelNotifyProps(),
		ExplicitRoles: "channel_user channel_admin system_user_access_token",
	}
	m2 := &model.ChannelMember{
		ChannelId:     c.Id,
		UserId:        model.NewId(),
		NotifyProps:   model.GetDefaultChannelNotifyProps(),
		ExplicitRoles: "channel_user custom_role channel_admin another_custom_role",
	}
	m3 := &model.ChannelMember{
		ChannelId:     c.Id,
		UserId:        model.NewId(),
		NotifyProps:   model.GetDefaultChannelNotifyProps(),
		ExplicitRoles: "channel_user",
	}
	m4 := &model.ChannelMember{
		ChannelId:     c.Id,
		UserId:        model.NewId(),
		NotifyProps:   model.GetDefaultChannelNotifyProps(),
		ExplicitRoles: "custom_only",
	}

	_, err := ss.Channel().SaveMember(m1)
	require.Nil(t, err)
	_, err = ss.Channel().SaveMember(m2)
	require.Nil(t, err)
	_, err = ss.Channel().SaveMember(m3)
	require.Nil(t, err)
	_, err = ss.Channel().SaveMember(m4)
	require.Nil(t, err)

	require.Nil(t, ss.Channel().ClearAllCustomRoleAssignments())

	member, err := ss.Channel().GetMember(m1.ChannelId, m1.UserId)
	require.Nil(t, err)
	assert.Equal(t, m1.ExplicitRoles, member.Roles)

	member, err = ss.Channel().GetMember(m2.ChannelId, m2.UserId)
	require.Nil(t, err)
	assert.Equal(t, "channel_user channel_admin", member.Roles)

	member, err = ss.Channel().GetMember(m3.ChannelId, m3.UserId)
	require.Nil(t, err)
	assert.Equal(t, m3.ExplicitRoles, member.Roles)

	member, err = ss.Channel().GetMember(m4.ChannelId, m4.UserId)
	require.Nil(t, err)
	assert.Equal(t, "", member.Roles)
}

// testMaterializedPublicChannels tests edge cases involving the triggers and stored procedures
// that materialize the PublicChannels table.
func testMaterializedPublicChannels(t *testing.T, ss store.Store, s SqlSupplier) {
	teamId := model.NewId()

	// o1 is a public channel on the team
	o1 := model.Channel{
		TeamId:      teamId,
		DisplayName: "Open Channel",
		Name:        model.NewId(),
		Type:        model.CHANNEL_OPEN,
	}
	_, err := ss.Channel().Save(&o1, -1)
	require.Nil(t, err)

	// o2 is another public channel on the team
	o2 := model.Channel{
		TeamId:      teamId,
		DisplayName: "Open Channel 2",
		Name:        model.NewId(),
		Type:        model.CHANNEL_OPEN,
	}
	_, err = ss.Channel().Save(&o2, -1)
	require.Nil(t, err)

	t.Run("o1 and o2 initially listed in public channels", func(t *testing.T) {
		channels, channelErr := ss.Channel().SearchInTeam(teamId, "", true)
		require.Nil(t, channelErr)
		require.Equal(t, &model.ChannelList{&o1, &o2}, channels)
	})

	o1.DeleteAt = model.GetMillis()
	o1.UpdateAt = model.GetMillis()

	e := ss.Channel().Delete(o1.Id, o1.DeleteAt)
	require.Nil(t, e, "channel should have been deleted")

	t.Run("o1 still listed in public channels when marked as deleted", func(t *testing.T) {
		channels, channelErr := ss.Channel().SearchInTeam(teamId, "", true)
		require.Nil(t, channelErr)
		require.Equal(t, &model.ChannelList{&o1, &o2}, channels)
	})

	ss.Channel().PermanentDelete(o1.Id)

	t.Run("o1 no longer listed in public channels when permanently deleted", func(t *testing.T) {
		channels, channelErr := ss.Channel().SearchInTeam(teamId, "", true)
		require.Nil(t, channelErr)
		require.Equal(t, &model.ChannelList{&o2}, channels)
	})

	o2.Type = model.CHANNEL_PRIVATE
	_, appErr := ss.Channel().Update(&o2)
	require.Nil(t, appErr)

	t.Run("o2 no longer listed since now private", func(t *testing.T) {
		channels, channelErr := ss.Channel().SearchInTeam(teamId, "", true)
		require.Nil(t, channelErr)
		require.Equal(t, &model.ChannelList{}, channels)
	})

	o2.Type = model.CHANNEL_OPEN
	_, appErr = ss.Channel().Update(&o2)
	require.Nil(t, appErr)

	t.Run("o2 listed once again since now public", func(t *testing.T) {
		channels, channelErr := ss.Channel().SearchInTeam(teamId, "", true)
		require.Nil(t, channelErr)
		require.Equal(t, &model.ChannelList{&o2}, channels)
	})

	// o3 is a public channel on the team that already existed in the PublicChannels table.
	o3 := model.Channel{
		Id:          model.NewId(),
		TeamId:      teamId,
		DisplayName: "Open Channel 3",
		Name:        model.NewId(),
		Type:        model.CHANNEL_OPEN,
	}

	_, execerr := s.GetMaster().ExecNoTimeout(`
		INSERT INTO
		    PublicChannels(Id, DeleteAt, TeamId, DisplayName, Name, Header, Purpose)
		VALUES
		    (:Id, :DeleteAt, :TeamId, :DisplayName, :Name, :Header, :Purpose);
	`, map[string]interface{}{
		"Id":          o3.Id,
		"DeleteAt":    o3.DeleteAt,
		"TeamId":      o3.TeamId,
		"DisplayName": o3.DisplayName,
		"Name":        o3.Name,
		"Header":      o3.Header,
		"Purpose":     o3.Purpose,
	})
	require.Nil(t, execerr)

	o3.DisplayName = "Open Channel 3 - Modified"

	_, execerr = s.GetMaster().ExecNoTimeout(`
		INSERT INTO
		    Channels(Id, CreateAt, UpdateAt, DeleteAt, TeamId, Type, DisplayName, Name, Header, Purpose, LastPostAt, TotalMsgCount, ExtraUpdateAt, CreatorId)
		VALUES
		    (:Id, :CreateAt, :UpdateAt, :DeleteAt, :TeamId, :Type, :DisplayName, :Name, :Header, :Purpose, :LastPostAt, :TotalMsgCount, :ExtraUpdateAt, :CreatorId);
	`, map[string]interface{}{
		"Id":            o3.Id,
		"CreateAt":      o3.CreateAt,
		"UpdateAt":      o3.UpdateAt,
		"DeleteAt":      o3.DeleteAt,
		"TeamId":        o3.TeamId,
		"Type":          o3.Type,
		"DisplayName":   o3.DisplayName,
		"Name":          o3.Name,
		"Header":        o3.Header,
		"Purpose":       o3.Purpose,
		"LastPostAt":    o3.LastPostAt,
		"TotalMsgCount": o3.TotalMsgCount,
		"ExtraUpdateAt": o3.ExtraUpdateAt,
		"CreatorId":     o3.CreatorId,
	})
	require.Nil(t, execerr)

	t.Run("verify o3 INSERT converted to UPDATE", func(t *testing.T) {
		channels, channelErr := ss.Channel().SearchInTeam(teamId, "", true)
		require.Nil(t, channelErr)
		require.Equal(t, &model.ChannelList{&o2, &o3}, channels)
	})

	// o4 is a public channel on the team that existed in the Channels table but was omitted from the PublicChannels table.
	o4 := model.Channel{
		TeamId:      teamId,
		DisplayName: "Open Channel 4",
		Name:        model.NewId(),
		Type:        model.CHANNEL_OPEN,
	}

	_, err = ss.Channel().Save(&o4, -1)
	require.Nil(t, err)

	_, execerr = s.GetMaster().ExecNoTimeout(`
		DELETE FROM
		    PublicChannels
		WHERE
		    Id = :Id
	`, map[string]interface{}{
		"Id": o4.Id,
	})
	require.Nil(t, execerr)

	o4.DisplayName += " - Modified"
	_, appErr = ss.Channel().Update(&o4)
	require.Nil(t, appErr)

	t.Run("verify o4 UPDATE converted to INSERT", func(t *testing.T) {
		channels, err := ss.Channel().SearchInTeam(teamId, "", true)
		require.Nil(t, err)
		require.Equal(t, &model.ChannelList{&o2, &o3, &o4}, channels)
	})
}

func testChannelStoreGetAllChannelsForExportAfter(t *testing.T, ss store.Store) {
	t1 := model.Team{}
	t1.DisplayName = "Name"
	t1.Name = "zz" + model.NewId()
	t1.Email = MakeEmail()
	t1.Type = model.TEAM_OPEN
	_, err := ss.Team().Save(&t1)
	require.Nil(t, err)

	c1 := model.Channel{}
	c1.TeamId = t1.Id
	c1.DisplayName = "Channel1"
	c1.Name = "zz" + model.NewId() + "b"
	c1.Type = model.CHANNEL_OPEN
	_, err = ss.Channel().Save(&c1, -1)
	require.Nil(t, err)

	d1, err := ss.Channel().GetAllChannelsForExportAfter(10000, strings.Repeat("0", 26))
	assert.Nil(t, err)

	found := false
	for _, c := range d1 {
		if c.Id == c1.Id {
			found = true
			assert.Equal(t, t1.Id, c.TeamId)
			assert.Nil(t, c.SchemeId)
			assert.Equal(t, t1.Name, c.TeamName)
		}
	}
	assert.True(t, found)
}

func testChannelStoreGetChannelMembersForExport(t *testing.T, ss store.Store) {
	t1 := model.Team{}
	t1.DisplayName = "Name"
	t1.Name = "zz" + model.NewId()
	t1.Email = MakeEmail()
	t1.Type = model.TEAM_OPEN
	_, err := ss.Team().Save(&t1)
	require.Nil(t, err)

	c1 := model.Channel{}
	c1.TeamId = t1.Id
	c1.DisplayName = "Channel1"
	c1.Name = "zz" + model.NewId() + "b"
	c1.Type = model.CHANNEL_OPEN
	_, err = ss.Channel().Save(&c1, -1)
	require.Nil(t, err)

	c2 := model.Channel{}
	c2.TeamId = model.NewId()
	c2.DisplayName = "Channel2"
	c2.Name = "zz" + model.NewId() + "b"
	c2.Type = model.CHANNEL_OPEN
	_, err = ss.Channel().Save(&c2, -1)
	require.Nil(t, err)

	u1 := model.User{}
	u1.Email = MakeEmail()
	u1.Nickname = model.NewId()
	_, err = ss.User().Save(&u1)
	require.Nil(t, err)

	m1 := model.ChannelMember{}
	m1.ChannelId = c1.Id
	m1.UserId = u1.Id
	m1.NotifyProps = model.GetDefaultChannelNotifyProps()
	_, err = ss.Channel().SaveMember(&m1)
	require.Nil(t, err)

	m2 := model.ChannelMember{}
	m2.ChannelId = c2.Id
	m2.UserId = u1.Id
	m2.NotifyProps = model.GetDefaultChannelNotifyProps()
	_, err = ss.Channel().SaveMember(&m2)
	require.Nil(t, err)

	d1, err := ss.Channel().GetChannelMembersForExport(u1.Id, t1.Id)
	assert.Nil(t, err)

	assert.Len(t, d1, 1)

	cmfe1 := d1[0]
	assert.Equal(t, c1.Name, cmfe1.ChannelName)
	assert.Equal(t, c1.Id, cmfe1.ChannelId)
	assert.Equal(t, u1.Id, cmfe1.UserId)
}

func testChannelStoreRemoveAllDeactivatedMembers(t *testing.T, ss store.Store) {
	// Set up all the objects needed in the store.
	t1 := model.Team{}
	t1.DisplayName = "Name"
	t1.Name = "zz" + model.NewId()
	t1.Email = MakeEmail()
	t1.Type = model.TEAM_OPEN
	_, err := ss.Team().Save(&t1)
	require.Nil(t, err)

	c1 := model.Channel{}
	c1.TeamId = t1.Id
	c1.DisplayName = "Channel1"
	c1.Name = "zz" + model.NewId() + "b"
	c1.Type = model.CHANNEL_OPEN
	_, err = ss.Channel().Save(&c1, -1)
	require.Nil(t, err)

	u1 := model.User{}
	u1.Email = MakeEmail()
	u1.Nickname = model.NewId()
	_, err = ss.User().Save(&u1)
	require.Nil(t, err)

	u2 := model.User{}
	u2.Email = MakeEmail()
	u2.Nickname = model.NewId()
	_, err = ss.User().Save(&u2)
	require.Nil(t, err)

	u3 := model.User{}
	u3.Email = MakeEmail()
	u3.Nickname = model.NewId()
	_, err = ss.User().Save(&u3)
	require.Nil(t, err)

	m1 := model.ChannelMember{}
	m1.ChannelId = c1.Id
	m1.UserId = u1.Id
	m1.NotifyProps = model.GetDefaultChannelNotifyProps()
	_, err = ss.Channel().SaveMember(&m1)
	require.Nil(t, err)

	m2 := model.ChannelMember{}
	m2.ChannelId = c1.Id
	m2.UserId = u2.Id
	m2.NotifyProps = model.GetDefaultChannelNotifyProps()
	_, err = ss.Channel().SaveMember(&m2)
	require.Nil(t, err)

	m3 := model.ChannelMember{}
	m3.ChannelId = c1.Id
	m3.UserId = u3.Id
	m3.NotifyProps = model.GetDefaultChannelNotifyProps()
	_, err = ss.Channel().SaveMember(&m3)
	require.Nil(t, err)

	// Get all the channel members. Check there are 3.
	d1, err := ss.Channel().GetMembers(c1.Id, 0, 1000)
	assert.Nil(t, err)
	assert.Len(t, *d1, 3)

	// Deactivate users 1 & 2.
	u1.DeleteAt = model.GetMillis()
	u2.DeleteAt = model.GetMillis()
	_, err = ss.User().Update(&u1, true)
	require.Nil(t, err)
	_, err = ss.User().Update(&u2, true)
	require.Nil(t, err)

	// Remove all deactivated users from the channel.
	assert.Nil(t, ss.Channel().RemoveAllDeactivatedMembers(c1.Id))

	// Get all the channel members. Check there is now only 1: m3.
	d2, err := ss.Channel().GetMembers(c1.Id, 0, 1000)
	assert.Nil(t, err)
	assert.Len(t, *d2, 1)
	assert.Equal(t, u3.Id, (*d2)[0].UserId)
}

func testChannelStoreExportAllDirectChannels(t *testing.T, ss store.Store, s SqlSupplier) {
	teamId := model.NewId()

	o1 := model.Channel{}
	o1.TeamId = teamId
	o1.DisplayName = "Name" + model.NewId()
	o1.Name = "zz" + model.NewId() + "b"
	o1.Type = model.CHANNEL_DIRECT

	userIds := []string{model.NewId(), model.NewId(), model.NewId()}

	o2 := model.Channel{}
	o2.Name = model.GetGroupNameFromUserIds(userIds)
	o2.DisplayName = "GroupChannel" + model.NewId()
	o2.Name = "zz" + model.NewId() + "b"
	o2.Type = model.CHANNEL_GROUP
	_, err := ss.Channel().Save(&o2, -1)
	require.Nil(t, err)

	u1 := &model.User{}
	u1.Email = MakeEmail()
	u1.Nickname = model.NewId()
	_, err = ss.User().Save(u1)
	require.Nil(t, err)
	_, err = ss.Team().SaveMember(&model.TeamMember{TeamId: model.NewId(), UserId: u1.Id}, -1)
	require.Nil(t, err)

	u2 := &model.User{}
	u2.Email = MakeEmail()
	u2.Nickname = model.NewId()
	_, err = ss.User().Save(u2)
	require.Nil(t, err)
	_, err = ss.Team().SaveMember(&model.TeamMember{TeamId: model.NewId(), UserId: u2.Id}, -1)
	require.Nil(t, err)

	m1 := model.ChannelMember{}
	m1.ChannelId = o1.Id
	m1.UserId = u1.Id
	m1.NotifyProps = model.GetDefaultChannelNotifyProps()

	m2 := model.ChannelMember{}
	m2.ChannelId = o1.Id
	m2.UserId = u2.Id
	m2.NotifyProps = model.GetDefaultChannelNotifyProps()

	ss.Channel().SaveDirectChannel(&o1, &m1, &m2)

	d1, err := ss.Channel().GetAllDirectChannelsForExportAfter(10000, strings.Repeat("0", 26))
	assert.Nil(t, err)

	assert.Len(t, d1, 2)
	assert.ElementsMatch(t, []string{o1.DisplayName, o2.DisplayName}, []string{d1[0].DisplayName, d1[1].DisplayName})

	// Manually truncate Channels table until testlib can handle cleanups
	s.GetMaster().Exec("TRUNCATE Channels")
}

func testChannelStoreExportAllDirectChannelsExcludePrivateAndPublic(t *testing.T, ss store.Store, s SqlSupplier) {
	teamId := model.NewId()

	o1 := model.Channel{}
	o1.TeamId = teamId
	o1.DisplayName = "The Direct Channel" + model.NewId()
	o1.Name = "zz" + model.NewId() + "b"
	o1.Type = model.CHANNEL_DIRECT

	o2 := model.Channel{}
	o2.TeamId = teamId
	o2.DisplayName = "Channel2" + model.NewId()
	o2.Name = "zz" + model.NewId() + "b"
	o2.Type = model.CHANNEL_OPEN
	_, err := ss.Channel().Save(&o2, -1)
	require.Nil(t, err)

	o3 := model.Channel{}
	o3.TeamId = teamId
	o3.DisplayName = "Channel3" + model.NewId()
	o3.Name = "zz" + model.NewId() + "b"
	o3.Type = model.CHANNEL_PRIVATE
	_, err = ss.Channel().Save(&o3, -1)
	require.Nil(t, err)

	u1 := &model.User{}
	u1.Email = MakeEmail()
	u1.Nickname = model.NewId()
	_, err = ss.User().Save(u1)
	require.Nil(t, err)
	_, err = ss.Team().SaveMember(&model.TeamMember{TeamId: model.NewId(), UserId: u1.Id}, -1)
	require.Nil(t, err)

	u2 := &model.User{}
	u2.Email = MakeEmail()
	u2.Nickname = model.NewId()
	_, err = ss.User().Save(u2)
	require.Nil(t, err)
	_, err = ss.Team().SaveMember(&model.TeamMember{TeamId: model.NewId(), UserId: u2.Id}, -1)
	require.Nil(t, err)

	m1 := model.ChannelMember{}
	m1.ChannelId = o1.Id
	m1.UserId = u1.Id
	m1.NotifyProps = model.GetDefaultChannelNotifyProps()

	m2 := model.ChannelMember{}
	m2.ChannelId = o1.Id
	m2.UserId = u2.Id
	m2.NotifyProps = model.GetDefaultChannelNotifyProps()

	ss.Channel().SaveDirectChannel(&o1, &m1, &m2)

	d1, err := ss.Channel().GetAllDirectChannelsForExportAfter(10000, strings.Repeat("0", 26))
	assert.Nil(t, err)
	assert.Len(t, d1, 1)
	assert.Equal(t, o1.DisplayName, d1[0].DisplayName)

	// Manually truncate Channels table until testlib can handle cleanups
	s.GetMaster().Exec("TRUNCATE Channels")
}

func testChannelStoreExportAllDirectChannelsDeletedChannel(t *testing.T, ss store.Store, s SqlSupplier) {
	teamId := model.NewId()

	o1 := model.Channel{}
	o1.TeamId = teamId
	o1.DisplayName = "Different Name" + model.NewId()
	o1.Name = "zz" + model.NewId() + "b"
	o1.Type = model.CHANNEL_DIRECT

	u1 := &model.User{}
	u1.Email = MakeEmail()
	u1.Nickname = model.NewId()
	_, err := ss.User().Save(u1)
	require.Nil(t, err)
	_, err = ss.Team().SaveMember(&model.TeamMember{TeamId: model.NewId(), UserId: u1.Id}, -1)
	require.Nil(t, err)

	u2 := &model.User{}
	u2.Email = MakeEmail()
	u2.Nickname = model.NewId()
	_, err = ss.User().Save(u2)
	require.Nil(t, err)
	_, err = ss.Team().SaveMember(&model.TeamMember{TeamId: model.NewId(), UserId: u2.Id}, -1)
	require.Nil(t, err)

	m1 := model.ChannelMember{}
	m1.ChannelId = o1.Id
	m1.UserId = u1.Id
	m1.NotifyProps = model.GetDefaultChannelNotifyProps()

	m2 := model.ChannelMember{}
	m2.ChannelId = o1.Id
	m2.UserId = u2.Id
	m2.NotifyProps = model.GetDefaultChannelNotifyProps()

	ss.Channel().SaveDirectChannel(&o1, &m1, &m2)

	o1.DeleteAt = 1
	err = ss.Channel().SetDeleteAt(o1.Id, 1, 1)
	require.Nil(t, err, "channel should have been deleted")

	d1, err := ss.Channel().GetAllDirectChannelsForExportAfter(10000, strings.Repeat("0", 26))
	assert.Nil(t, err)

	assert.Equal(t, 0, len(d1))

	// Manually truncate Channels table until testlib can handle cleanups
	s.GetMaster().Exec("TRUNCATE Channels")
}

func testChannelStoreGetChannelsBatchForIndexing(t *testing.T, ss store.Store) {
	// Set up all the objects needed
	c1 := &model.Channel{}
	c1.DisplayName = "Channel1"
	c1.Name = "zz" + model.NewId() + "b"
	c1.Type = model.CHANNEL_OPEN
	_, err := ss.Channel().Save(c1, -1)
	require.Nil(t, err)

	time.Sleep(10 * time.Millisecond)

	c2 := &model.Channel{}
	c2.DisplayName = "Channel2"
	c2.Name = "zz" + model.NewId() + "b"
	c2.Type = model.CHANNEL_OPEN
	_, err = ss.Channel().Save(c2, -1)
	require.Nil(t, err)

	time.Sleep(10 * time.Millisecond)
	startTime := c2.CreateAt

	c3 := &model.Channel{}
	c3.DisplayName = "Channel3"
	c3.Name = "zz" + model.NewId() + "b"
	c3.Type = model.CHANNEL_OPEN
	_, err = ss.Channel().Save(c3, -1)
	require.Nil(t, err)

	c4 := &model.Channel{}
	c4.DisplayName = "Channel4"
	c4.Name = "zz" + model.NewId() + "b"
	c4.Type = model.CHANNEL_PRIVATE
	_, err = ss.Channel().Save(c4, -1)
	require.Nil(t, err)

	c5 := &model.Channel{}
	c5.DisplayName = "Channel5"
	c5.Name = "zz" + model.NewId() + "b"
	c5.Type = model.CHANNEL_OPEN
	_, err = ss.Channel().Save(c5, -1)
	require.Nil(t, err)

	time.Sleep(10 * time.Millisecond)

	c6 := &model.Channel{}
	c6.DisplayName = "Channel6"
	c6.Name = "zz" + model.NewId() + "b"
	c6.Type = model.CHANNEL_OPEN
	_, err = ss.Channel().Save(c6, -1)
	require.Nil(t, err)

	endTime := c6.CreateAt

	// First and last channel should be outside the range
	channels, err := ss.Channel().GetChannelsBatchForIndexing(startTime, endTime, 1000)
	assert.Nil(t, err)
	assert.ElementsMatch(t, []*model.Channel{c2, c3, c5}, channels)

	// Update the endTime, last channel should be in
	endTime = model.GetMillis()
	channels, err = ss.Channel().GetChannelsBatchForIndexing(startTime, endTime, 1000)
	assert.Nil(t, err)
	assert.ElementsMatch(t, []*model.Channel{c2, c3, c5, c6}, channels)

	// Testing the limit
	channels, err = ss.Channel().GetChannelsBatchForIndexing(startTime, endTime, 2)
	assert.Nil(t, err)
	assert.ElementsMatch(t, []*model.Channel{c2, c3}, channels)
}<|MERGE_RESOLUTION|>--- conflicted
+++ resolved
@@ -329,26 +329,12 @@
 	require.Nil(t, err)
 
 	c1 := &model.Channel{}
-<<<<<<< HEAD
-	if c1, err = ss.Channel().Get(context.Background(), o1.Id, false); err != nil {
-		t.Fatal(err)
-	} else {
-		if c1.ToJson() != o1.ToJson() {
-			t.Fatal("invalid returned channel")
-		}
-	}
-
-	if _, err = ss.Channel().Get(context.Background(),"", false); err == nil {
-		t.Fatal("Missing id should have failed")
-	}
-=======
-	c1, err = ss.Channel().Get(o1.Id, false)
+	c1, err = ss.Channel().Get(context.Background(), o1.Id, false)
 	require.Nil(t, err, err)
 	require.Equal(t, o1.ToJson(), c1.ToJson(), "invalid returned channel")
 
-	_, err = ss.Channel().Get("", false)
+	_, err = ss.Channel().Get(context.Background(), "", false)
 	require.NotNil(t, err, "missing id should have failed")
->>>>>>> d9a154fc
 
 	u1 := &model.User{}
 	u1.Email = MakeEmail()
@@ -385,31 +371,13 @@
 	_, err = ss.Channel().SaveDirectChannel(&o2, &m1, &m2)
 	require.Nil(t, err)
 
-<<<<<<< HEAD
-	if c2, err := ss.Channel().Get(context.Background(), o2.Id, false); err != nil {
-		t.Fatal(err)
-	} else {
-		if c2.ToJson() != o2.ToJson() {
-			t.Fatal("invalid returned channel")
-		}
-	}
-
-	if c4, err := ss.Channel().Get(context.Background(), o2.Id, true); err != nil {
-		t.Fatal(err)
-	} else {
-		if c4.ToJson() != o2.ToJson() {
-			t.Fatal("invalid returned channel")
-		}
-	}
-=======
-	c2, err := ss.Channel().Get(o2.Id, false)
+	c2, err := ss.Channel().Get(context.Background(), o2.Id, false)
 	require.Nil(t, err, err)
 	require.Equal(t, o2.ToJson(), c2.ToJson(), "invalid returned channel")
 
-	c4, err := ss.Channel().Get(o2.Id, true)
+	c4, err := ss.Channel().Get(context.Background(), o2.Id, true)
 	require.Nil(t, err, err)
 	require.Equal(t, o2.ToJson(), c4.ToJson(), "invalid returned channel")
->>>>>>> d9a154fc
 
 	channels, chanErr := ss.Channel().GetAll(o1.TeamId)
 	require.Nil(t, chanErr, chanErr)
@@ -515,27 +483,13 @@
 	err = ss.Channel().Delete(o1.Id, model.GetMillis())
 	require.Nil(t, err, err)
 
-<<<<<<< HEAD
-	if c, _ := ss.Channel().Get(context.Background(), o1.Id, false); c.DeleteAt == 0 {
-		t.Fatal("should have been deleted")
-	}
-
-	if err := ss.Channel().Restore(o1.Id, model.GetMillis()); err != nil {
-		t.Fatal(err)
-	}
-
-	if c, _ := ss.Channel().Get(context.Background(), o1.Id, false); c.DeleteAt != 0 {
-		t.Fatal("should have been restored")
-	}
-=======
-	c, _ := ss.Channel().Get(o1.Id, false)
+	c, _ := ss.Channel().Get(context.Background(), o1.Id, false)
 	require.NotEqual(t, 0, c.DeleteAt, "should have been deleted")
 
 	err = ss.Channel().Restore(o1.Id, model.GetMillis())
 	require.Nil(t, err, err)
->>>>>>> d9a154fc
-
-	c, _ = ss.Channel().Get(o1.Id, false)
+
+	c, _ = ss.Channel().Get(context.Background(), o1.Id, false)
 	require.EqualValues(t, 0, c.DeleteAt, "should have been restored")
 }
 
@@ -589,14 +543,8 @@
 	err = ss.Channel().Delete(o1.Id, model.GetMillis())
 	require.Nil(t, err, err)
 
-<<<<<<< HEAD
-	if c, _ := ss.Channel().Get(context.Background(), o1.Id, false); c.DeleteAt == 0 {
-		t.Fatal("should have been deleted")
-	}
-=======
-	c, _ := ss.Channel().Get(o1.Id, false)
+	c, _ := ss.Channel().Get(context.Background(), o1.Id, false)
 	require.NotEqual(t, 0, c.DeleteAt, "should have been deleted")
->>>>>>> d9a154fc
 
 	err = ss.Channel().Delete(o3.Id, model.GetMillis())
 	require.Nil(t, err, err)
