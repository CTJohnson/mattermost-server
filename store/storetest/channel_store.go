--- conflicted
+++ resolved
@@ -4944,14 +4944,11 @@
 	return s[i].Id < s[j].Id
 }
 
-<<<<<<< HEAD
-func testChannelStoreSearchInTeam(t *testing.T, ss store.Store) {
+func testChannelStoreSearchInTeam(t *testing.T, ss store.Store, s SqlSupplier) {
 	if ss.DriverName() == model.DATABASE_DRIVER_COCKROACH {
 		t.Skip("Cockroach db doesn't support full text search")
 	}
-=======
-func testChannelStoreSearchInTeam(t *testing.T, ss store.Store, s SqlSupplier) {
->>>>>>> e73ff83e
+
 	teamId := model.NewId()
 	otherTeamId := model.NewId()
 
