// Copyright (c) 2015-present Mattermost, Inc. All Rights Reserved.
// See LICENSE.txt for license information.

package searchlayer

import (
	"github.com/mattermost/mattermost-server/v5/mlog"
	"github.com/mattermost/mattermost-server/v5/model"
	"github.com/mattermost/mattermost-server/v5/services/searchengine"
	"github.com/mattermost/mattermost-server/v5/store"
)

type SearchPostStore struct {
	store.PostStore
	rootStore *SearchStore
}

func (s SearchPostStore) indexPost(post *model.Post) {
	for _, engine := range s.rootStore.searchEngine.GetActiveEngines() {
		if engine.IsIndexingEnabled() {
<<<<<<< HEAD
			runIndexFn(engine, func(engineCopy searchengine.SearchEngineInterface) {
				channel, chanErr := s.rootStore.Channel().GetForPost(post.Id)
=======
			go (func(engineCopy searchengine.SearchEngineInterface) {
				channel, chanErr := s.rootStore.Channel().Get(post.ChannelId, true)
>>>>>>> 7ce68e89
				if chanErr != nil {
					mlog.Error("Couldn't get channel for post for SearchEngine indexing.", mlog.String("channel_id", post.ChannelId), mlog.String("search_engine", engineCopy.GetName()), mlog.String("post_id", post.Id), mlog.Err(chanErr))
					return
				}
				if err := engineCopy.IndexPost(post, channel.TeamId); err != nil {
					mlog.Error("Encountered error indexing post", mlog.String("post_id", post.Id), mlog.String("search_engine", engineCopy.GetName()), mlog.Err(err))
				}
				mlog.Debug("Indexed post in search engine", mlog.String("search_engine", engineCopy.GetName()), mlog.String("post_id", post.Id))
			})
		}
	}
}

func (s SearchPostStore) deletePostIndex(post *model.Post) {
	for _, engine := range s.rootStore.searchEngine.GetActiveEngines() {
		if engine.IsIndexingEnabled() {
			runIndexFn(engine, func(engineCopy searchengine.SearchEngineInterface) {
				if err := engineCopy.DeletePost(post); err != nil {
					mlog.Error("Encountered error deleting post", mlog.String("post_id", post.Id), mlog.String("search_engine", engineCopy.GetName()), mlog.Err(err))
				}
				mlog.Debug("Removed post from the index in search engine", mlog.String("search_engine", engineCopy.GetName()), mlog.String("post_id", post.Id))
			})
		}
	}
}

func (s SearchPostStore) Update(newPost, oldPost *model.Post) (*model.Post, *model.AppError) {
	post, err := s.PostStore.Update(newPost, oldPost)

	if err == nil {
		s.indexPost(post)
	}
	return post, err
}

func (s SearchPostStore) Save(post *model.Post) (*model.Post, *model.AppError) {
	npost, err := s.PostStore.Save(post)

	if err == nil {
		s.indexPost(npost)
	}
	return npost, err
}

func (s SearchPostStore) Delete(postId string, date int64, deletedByID string) *model.AppError {
	err := s.PostStore.Delete(postId, date, deletedByID)

	if err == nil {
		postList, err2 := s.PostStore.Get(postId, true)
		if postList != nil && len(postList.Order) > 0 {
			if err2 != nil {
				s.deletePostIndex(postList.Posts[postList.Order[0]])
			}
		}
	}
	return err
}

func (s SearchPostStore) searchPostsInTeamForUserByEngine(engine searchengine.SearchEngineInterface, paramsList []*model.SearchParams, userId, teamId string, isOrSearch, includeDeletedChannels bool, page, perPage int) (*model.PostSearchResults, *model.AppError) {
	// We only allow the user to search in channels they are a member of.
	userChannels, err := s.rootStore.Channel().GetChannels(teamId, userId, includeDeletedChannels)
	if err != nil {
		mlog.Error("error getting channel for user", mlog.Err(err))
		return nil, err
	}

	postIds, matches, err := engine.SearchPosts(userChannels, paramsList, page, perPage)
	if err != nil {
		return nil, err
	}

	// Get the posts
	postList := model.NewPostList()
	if len(postIds) > 0 {
		posts, err := s.PostStore.GetPostsByIds(postIds)
		if err != nil {
			return nil, err
		}
		for _, p := range posts {
			if p.DeleteAt == 0 {
				postList.AddPost(p)
				postList.AddOrder(p.Id)
			}
		}
	}

	return model.MakePostSearchResults(postList, matches), nil
}

func (s SearchPostStore) SearchPostsInTeamForUser(paramsList []*model.SearchParams, userId, teamId string, isOrSearch, includeDeletedChannels bool, page, perPage int) (*model.PostSearchResults, *model.AppError) {
	for _, engine := range s.rootStore.searchEngine.GetActiveEngines() {
		if engine.IsSearchEnabled() {
			results, err := s.searchPostsInTeamForUserByEngine(engine, paramsList, userId, teamId, isOrSearch, includeDeletedChannels, page, perPage)
			if err != nil {
				mlog.Error("Encountered error on SearchPostsInTeamForUser.", mlog.String("search_engine", engine.GetName()), mlog.Err(err))
				continue
			}
			mlog.Debug("Using the first available search engine", mlog.String("search_engine", engine.GetName()))
			return results, err
		}
	}
	mlog.Debug("Using database search because no other search engine is available")
	return s.PostStore.SearchPostsInTeamForUser(paramsList, userId, teamId, isOrSearch, includeDeletedChannels, page, perPage)
}<|MERGE_RESOLUTION|>--- conflicted
+++ resolved
@@ -18,13 +18,8 @@
 func (s SearchPostStore) indexPost(post *model.Post) {
 	for _, engine := range s.rootStore.searchEngine.GetActiveEngines() {
 		if engine.IsIndexingEnabled() {
-<<<<<<< HEAD
 			runIndexFn(engine, func(engineCopy searchengine.SearchEngineInterface) {
-				channel, chanErr := s.rootStore.Channel().GetForPost(post.Id)
-=======
-			go (func(engineCopy searchengine.SearchEngineInterface) {
 				channel, chanErr := s.rootStore.Channel().Get(post.ChannelId, true)
->>>>>>> 7ce68e89
 				if chanErr != nil {
 					mlog.Error("Couldn't get channel for post for SearchEngine indexing.", mlog.String("channel_id", post.ChannelId), mlog.String("search_engine", engineCopy.GetName()), mlog.String("post_id", post.Id), mlog.Err(chanErr))
 					return
