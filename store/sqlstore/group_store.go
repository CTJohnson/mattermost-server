--- conflicted
+++ resolved
@@ -414,13 +414,8 @@
 
 	if retrievedMember == nil {
 		if err := s.GetMaster().Insert(member); err != nil {
-<<<<<<< HEAD
 			if IsUniqueConstraintError(err, []string{"GroupId", "UserId", "groupmembers_pkey", "PRIMARY", "\"primary\""}) {
-				return nil, model.NewAppError("SqlGroupStore.GroupCreateOrRestoreMember", "store.sql_group.uniqueness_error", nil, "group_id="+member.GroupId+", user_id="+member.UserId+", "+err.Error(), http.StatusBadRequest)
-=======
-			if IsUniqueConstraintError(err, []string{"GroupId", "UserId", "groupmembers_pkey", "PRIMARY"}) {
 				return nil, store.NewErrInvalidInput("Member", "<groupId, userId>", fmt.Sprintf("<%s, %s>", groupID, userID))
->>>>>>> faaac9cb
 			}
 			return nil, errors.Wrap(err, "failed to save Member")
 		}
