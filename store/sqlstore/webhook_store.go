--- conflicted
+++ resolved
@@ -15,28 +15,20 @@
 )
 
 type SqlWebhookStore struct {
-<<<<<<< HEAD
-	*SqlSupplier
-=======
 	*SqlStore
->>>>>>> 837b818b
 	metrics einterfaces.MetricsInterface
 }
 
 func (s SqlWebhookStore) ClearCaches() {
 }
 
-<<<<<<< HEAD
-func newSqlWebhookStore(sqlSupplier *SqlSupplier, metrics einterfaces.MetricsInterface) store.WebhookStore {
-=======
 func newSqlWebhookStore(sqlStore *SqlStore, metrics einterfaces.MetricsInterface) store.WebhookStore {
->>>>>>> 837b818b
 	s := &SqlWebhookStore{
-		SqlSupplier: sqlSupplier,
-		metrics:     metrics,
-	}
-
-	for _, db := range sqlSupplier.GetAllConns() {
+		SqlStore: sqlStore,
+		metrics:  metrics,
+	}
+
+	for _, db := range sqlStore.GetAllConns() {
 		table := db.AddTableWithName(model.IncomingWebhook{}, "IncomingWebhooks").SetKeys(false, "Id")
 		table.ColMap("Id").SetMaxSize(26)
 		table.ColMap("UserId").SetMaxSize(26)
