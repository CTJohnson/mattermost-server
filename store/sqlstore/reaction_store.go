--- conflicted
+++ resolved
@@ -102,11 +102,6 @@
 	keys, params := MapStringsToQueryParams(postIds, "postId")
 	var reactions []*model.Reaction
 
-<<<<<<< HEAD
-	// TODO: Migrate this to use CTE for cockroach
-	if _, err := s.GetReplica().Select(&reactions, `SELECT
-				*
-=======
 	if _, err := s.GetReplica().Select(&reactions,
 		`SELECT
 				UserId,
@@ -115,7 +110,6 @@
 				CreateAt,
 				COALESCE(UpdateAt, CreateAt) As UpdateAt,
 				COALESCE(DeleteAt, 0) As DeleteAt
->>>>>>> c64959b4
 			FROM
 				Reactions
 			WHERE
