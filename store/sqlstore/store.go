--- conflicted
+++ resolved
@@ -128,11 +128,8 @@
 	group                store.GroupStore
 	UserTermsOfService   store.UserTermsOfServiceStore
 	linkMetadata         store.LinkMetadataStore
-<<<<<<< HEAD
 	actionItem           store.ActionItemStore
-=======
 	sharedchannel        store.SharedChannelStore
->>>>>>> 343c5183
 }
 
 type SqlStore struct {
@@ -270,11 +267,8 @@
 	store.stores.sharedchannel.(*SqlSharedChannelStore).createIndexesIfNotExists()
 	store.stores.group.(*SqlGroupStore).createIndexesIfNotExists()
 	store.stores.scheme.(*SqlSchemeStore).createIndexesIfNotExists()
-<<<<<<< HEAD
 	store.stores.actionItem.(*SqlActionItemStore).createIndexesIfNotExists()
-=======
 	store.stores.remoteCluster.(*sqlRemoteClusterStore).createIndexesIfNotExists()
->>>>>>> 343c5183
 	store.stores.preference.(*SqlPreferenceStore).deleteUnusedFeatures()
 
 	return store
@@ -1335,13 +1329,12 @@
 	return ss.stores.linkMetadata
 }
 
-<<<<<<< HEAD
 func (ss *SqlStore) ActionItem() store.ActionItemStore {
 	return ss.stores.actionItem
-=======
+}
+
 func (ss *SqlStore) SharedChannel() store.SharedChannelStore {
 	return ss.stores.sharedchannel
->>>>>>> 343c5183
 }
 
 func (ss *SqlStore) DropAllTables() {
