// Copyright (c) 2015-present Mattermost, Inc. All Rights Reserved.
// See LICENSE.txt for license information.

package sqlstore

import (
	"database/sql"
	"encoding/json"
	"fmt"
	"sort"
	"strings"

	"github.com/mattermost/gorp"
	"github.com/mattermost/mattermost-server/v5/einterfaces"
	"github.com/mattermost/mattermost-server/v5/model"
	"github.com/mattermost/mattermost-server/v5/store"

	sq "github.com/Masterminds/squirrel"
	"github.com/pkg/errors"
)

const (
	MaxGroupChannelsForProfiles = 50
)

var (
	UserSearchTypeNames_NO_FULL_NAME = []string{"Username", "Nickname"}
	UserSearchTypeNames              = []string{"Username", "FirstName", "LastName", "Nickname"}
	UserSearchTypeAll_NO_FULL_NAME   = []string{"Username", "Nickname", "Email"}
	UserSearchTypeAll                = []string{"Username", "FirstName", "LastName", "Nickname", "Email"}
)

type SqlUserStore struct {
<<<<<<< HEAD
	*SqlSupplier
=======
	*SqlStore
>>>>>>> 837b818b
	metrics einterfaces.MetricsInterface

	// usersQuery is a starting point for all queries that return one or more Users.
	usersQuery sq.SelectBuilder
}

func (us SqlUserStore) ClearCaches() {}

func (us SqlUserStore) InvalidateProfileCacheForUser(userId string) {}

<<<<<<< HEAD
func newSqlUserStore(sqlSupplier *SqlSupplier, metrics einterfaces.MetricsInterface) store.UserStore {
=======
func newSqlUserStore(sqlStore *SqlStore, metrics einterfaces.MetricsInterface) store.UserStore {
>>>>>>> 837b818b
	us := &SqlUserStore{
		SqlSupplier: sqlSupplier,
		metrics:     metrics,
	}

	// note: we are providing field names explicitly here to maintain order of columns (needed when using raw queries)
	us.usersQuery = us.getQueryBuilder().
		Select("u.Id", "u.CreateAt", "u.UpdateAt", "u.DeleteAt", "u.Username", "u.Password", "u.AuthData", "u.AuthService", "u.Email", "u.EmailVerified", "u.Nickname", "u.FirstName", "u.LastName", "u.Position", "u.Roles", "u.AllowMarketing", "u.Props", "u.NotifyProps", "u.LastPasswordUpdate", "u.LastPictureUpdate", "u.FailedAttempts", "u.Locale", "u.Timezone", "u.MfaActive", "u.MfaSecret",
			"b.UserId IS NOT NULL AS IsBot", "COALESCE(b.Description, '') AS BotDescription", "COALESCE(b.LastIconUpdate, 0) AS BotLastIconUpdate").
		From("Users u").
		LeftJoin("Bots b ON ( b.UserId = u.Id )")

	for _, db := range sqlSupplier.GetAllConns() {
		table := db.AddTableWithName(model.User{}, "Users").SetKeys(false, "Id")
		table.ColMap("Id").SetMaxSize(26)
		table.ColMap("Username").SetMaxSize(64).SetUnique(true)
		table.ColMap("Password").SetMaxSize(128)
		table.ColMap("AuthData").SetMaxSize(128).SetUnique(true)
		table.ColMap("AuthService").SetMaxSize(32)
		table.ColMap("Email").SetMaxSize(128).SetUnique(true)
		table.ColMap("Nickname").SetMaxSize(64)
		table.ColMap("FirstName").SetMaxSize(64)
		table.ColMap("LastName").SetMaxSize(64)
		table.ColMap("Roles").SetMaxSize(256)
		table.ColMap("Props").SetMaxSize(4000)
		table.ColMap("NotifyProps").SetMaxSize(2000)
		table.ColMap("Locale").SetMaxSize(5)
		table.ColMap("MfaSecret").SetMaxSize(128)
		table.ColMap("Position").SetMaxSize(128)
		table.ColMap("Timezone").SetMaxSize(256)
	}

	return us
}

func (us SqlUserStore) createIndexesIfNotExists() {
	us.CreateIndexIfNotExists("idx_users_email", "Users", "Email")
	us.CreateIndexIfNotExists("idx_users_update_at", "Users", "UpdateAt")
	us.CreateIndexIfNotExists("idx_users_create_at", "Users", "CreateAt")
	us.CreateIndexIfNotExists("idx_users_delete_at", "Users", "DeleteAt")

	if us.DriverName() == model.DATABASE_DRIVER_POSTGRES {
		us.CreateIndexIfNotExists("idx_users_email_lower_textpattern", "Users", "lower(Email) text_pattern_ops")
		us.CreateIndexIfNotExists("idx_users_username_lower_textpattern", "Users", "lower(Username) text_pattern_ops")
		us.CreateIndexIfNotExists("idx_users_nickname_lower_textpattern", "Users", "lower(Nickname) text_pattern_ops")
		us.CreateIndexIfNotExists("idx_users_firstname_lower_textpattern", "Users", "lower(FirstName) text_pattern_ops")
		us.CreateIndexIfNotExists("idx_users_lastname_lower_textpattern", "Users", "lower(LastName) text_pattern_ops")
	}

	us.CreateFullTextIndexIfNotExists("idx_users_all_txt", "Users", strings.Join(UserSearchTypeAll, ", "))
	us.CreateFullTextIndexIfNotExists("idx_users_all_no_full_name_txt", "Users", strings.Join(UserSearchTypeAll_NO_FULL_NAME, ", "))
	us.CreateFullTextIndexIfNotExists("idx_users_names_txt", "Users", strings.Join(UserSearchTypeNames, ", "))
	us.CreateFullTextIndexIfNotExists("idx_users_names_no_full_name_txt", "Users", strings.Join(UserSearchTypeNames_NO_FULL_NAME, ", "))
}

func (us SqlUserStore) Save(user *model.User) (*model.User, error) {
	if len(user.Id) > 0 {
		return nil, store.NewErrInvalidInput("User", "id", user.Id)
	}

	user.PreSave()
	if err := user.IsValid(); err != nil {
		return nil, err
	}

	if err := us.GetMaster().Insert(user); err != nil {
		if IsUniqueConstraintError(err, []string{"Email", "users_email_key", "idx_users_email_unique"}) {
			return nil, store.NewErrInvalidInput("User", "email", user.Email)
		}
		if IsUniqueConstraintError(err, []string{"Username", "users_username_key", "idx_users_username_unique"}) {
			return nil, store.NewErrInvalidInput("User", "username", user.Username)
		}
		return nil, errors.Wrapf(err, "failed to save User with userId=%s", user.Id)
	}

	return user, nil
}

func (us SqlUserStore) DeactivateGuests() ([]string, error) {
	curTime := model.GetMillis()
	updateQuery := us.getQueryBuilder().Update("Users").
		Set("UpdateAt", curTime).
		Set("DeleteAt", curTime).
		Where(sq.Eq{"Roles": "system_guest"}).
		Where(sq.Eq{"DeleteAt": 0})

	queryString, args, err := updateQuery.ToSql()
	if err != nil {
		return nil, errors.Wrap(err, "deactivate_guests_tosql")
	}

	_, err = us.GetMaster().Exec(queryString, args...)
	if err != nil {
		return nil, errors.Wrap(err, "failed to update Users with roles=system_guest")
	}

	selectQuery := us.getQueryBuilder().Select("Id").From("Users").Where(sq.Eq{"DeleteAt": curTime})

	queryString, args, err = selectQuery.ToSql()
	if err != nil {
		return nil, errors.Wrap(err, "deactivate_guests_tosql")
	}

	userIds := []string{}
	_, err = us.GetMaster().Select(&userIds, queryString, args...)
	if err != nil {
		return nil, errors.Wrap(err, "failed to find Users")
	}

	return userIds, nil
}

func (us SqlUserStore) Update(user *model.User, trustedUpdateData bool) (*model.UserUpdate, error) {
	user.PreUpdate()

	if err := user.IsValid(); err != nil {
		return nil, err
	}

	oldUserResult, err := us.GetMaster().Get(model.User{}, user.Id)
	if err != nil {
		return nil, errors.Wrapf(err, "failed to get User with userId=%s", user.Id)
	}

	if oldUserResult == nil {
		return nil, store.NewErrInvalidInput("User", "id", user.Id)
	}

	oldUser := oldUserResult.(*model.User)
	user.CreateAt = oldUser.CreateAt
	user.AuthData = oldUser.AuthData
	user.AuthService = oldUser.AuthService
	user.Password = oldUser.Password
	user.LastPasswordUpdate = oldUser.LastPasswordUpdate
	user.LastPictureUpdate = oldUser.LastPictureUpdate
	user.EmailVerified = oldUser.EmailVerified
	user.FailedAttempts = oldUser.FailedAttempts
	user.MfaSecret = oldUser.MfaSecret
	user.MfaActive = oldUser.MfaActive

	if !trustedUpdateData {
		user.Roles = oldUser.Roles
		user.DeleteAt = oldUser.DeleteAt
	}

	if user.IsOAuthUser() {
		if !trustedUpdateData {
			user.Email = oldUser.Email
		}
	} else if user.IsLDAPUser() && !trustedUpdateData {
		if user.Username != oldUser.Username || user.Email != oldUser.Email {
			return nil, store.NewErrInvalidInput("User", "id", user.Id)
		}
	} else if user.Email != oldUser.Email {
		user.EmailVerified = false
	}

	if user.Username != oldUser.Username {
		user.UpdateMentionKeysFromUsername(oldUser.Username)
	}

	count, err := us.GetMaster().Update(user)
	if err != nil {
		if IsUniqueConstraintError(err, []string{"Email", "users_email_key", "idx_users_email_unique"}) {
			return nil, store.NewErrInvalidInput("User", "id", user.Id)
		}
		if IsUniqueConstraintError(err, []string{"Username", "users_username_key", "idx_users_username_unique"}) {
			return nil, store.NewErrInvalidInput("User", "id", user.Id)
		}
		return nil, errors.Wrapf(err, "failed to update User with userId=%s", user.Id)
	}

	if count > 1 {
		return nil, fmt.Errorf("multiple users were update: userId=%s, count=%d", user.Id, count)
	}

	user.Sanitize(map[string]bool{})
	oldUser.Sanitize(map[string]bool{})
	return &model.UserUpdate{New: user, Old: oldUser}, nil
}

func (us SqlUserStore) UpdateLastPictureUpdate(userId string) error {
	curTime := model.GetMillis()

	if _, err := us.GetMaster().Exec("UPDATE Users SET LastPictureUpdate = :Time, UpdateAt = :Time WHERE Id = :UserId", map[string]interface{}{"Time": curTime, "UserId": userId}); err != nil {
		return errors.Wrapf(err, "failed to update User with userId=%s", userId)
	}

	return nil
}

func (us SqlUserStore) ResetLastPictureUpdate(userId string) error {
	curTime := model.GetMillis()

	if _, err := us.GetMaster().Exec("UPDATE Users SET LastPictureUpdate = :PictureUpdateTime, UpdateAt = :UpdateTime WHERE Id = :UserId", map[string]interface{}{"PictureUpdateTime": 0, "UpdateTime": curTime, "UserId": userId}); err != nil {
		return errors.Wrapf(err, "failed to update User with userId=%s", userId)
	}

	return nil
}

func (us SqlUserStore) UpdateUpdateAt(userId string) (int64, error) {
	curTime := model.GetMillis()

	if _, err := us.GetMaster().Exec("UPDATE Users SET UpdateAt = :Time WHERE Id = :UserId", map[string]interface{}{"Time": curTime, "UserId": userId}); err != nil {
		return curTime, errors.Wrapf(err, "failed to update User with userId=%s", userId)
	}

	return curTime, nil
}

func (us SqlUserStore) UpdatePassword(userId, hashedPassword string) error {
	updateAt := model.GetMillis()

	if _, err := us.GetMaster().Exec("UPDATE Users SET Password = :Password, LastPasswordUpdate = :LastPasswordUpdate, UpdateAt = :UpdateAt, AuthData = NULL, AuthService = '', FailedAttempts = 0 WHERE Id = :UserId", map[string]interface{}{"Password": hashedPassword, "LastPasswordUpdate": updateAt, "UpdateAt": updateAt, "UserId": userId}); err != nil {
		return errors.Wrapf(err, "failed to update User with userId=%s", userId)
	}

	return nil
}

func (us SqlUserStore) UpdateFailedPasswordAttempts(userId string, attempts int) error {
	if _, err := us.GetMaster().Exec("UPDATE Users SET FailedAttempts = :FailedAttempts WHERE Id = :UserId", map[string]interface{}{"FailedAttempts": attempts, "UserId": userId}); err != nil {
		return errors.Wrapf(err, "failed to update User with userId=%s", userId)
	}

	return nil
}

func (us SqlUserStore) UpdateAuthData(userId string, service string, authData *string, email string, resetMfa bool) (string, error) {
	updateAt := model.GetMillis()

	query := `
			UPDATE
			     Users
			SET
			     Password = '',
			     LastPasswordUpdate = :LastPasswordUpdate,
			     UpdateAt = :UpdateAt,
			     FailedAttempts = 0,
			     AuthService = :AuthService,
			     AuthData = :AuthData`

	if email != "" {
		query += ", Email = lower(:Email)"
	}

	if resetMfa {
		query += ", MfaActive = false, MfaSecret = ''"
	}

	query += " WHERE Id = :UserId"

	if _, err := us.GetMaster().Exec(query, map[string]interface{}{"LastPasswordUpdate": updateAt, "UpdateAt": updateAt, "UserId": userId, "AuthService": service, "AuthData": authData, "Email": email}); err != nil {
		if IsUniqueConstraintError(err, []string{"Email", "users_email_key", "idx_users_email_unique", "AuthData", "users_authdata_key"}) {
			return "", store.NewErrInvalidInput("User", "id", userId)
		}
		return "", errors.Wrapf(err, "failed to update User with userId=%s", userId)
	}
	return userId, nil
}

func (us SqlUserStore) UpdateMfaSecret(userId, secret string) error {
	updateAt := model.GetMillis()

	if _, err := us.GetMaster().Exec("UPDATE Users SET MfaSecret = :Secret, UpdateAt = :UpdateAt WHERE Id = :UserId", map[string]interface{}{"Secret": secret, "UpdateAt": updateAt, "UserId": userId}); err != nil {
		return errors.Wrapf(err, "failed to update User with userId=%s", userId)
	}

	return nil
}

func (us SqlUserStore) UpdateMfaActive(userId string, active bool) error {
	updateAt := model.GetMillis()

	if _, err := us.GetMaster().Exec("UPDATE Users SET MfaActive = :Active, UpdateAt = :UpdateAt WHERE Id = :UserId", map[string]interface{}{"Active": active, "UpdateAt": updateAt, "UserId": userId}); err != nil {
		return errors.Wrapf(err, "failed to update User with userId=%s", userId)
	}

	return nil
}

func (us SqlUserStore) Get(id string) (*model.User, error) {
	query := us.usersQuery.Where("Id = ?", id)
	queryString, args, err := query.ToSql()
	if err != nil {
		return nil, errors.Wrap(err, "users_get_tosql")
	}
	row := us.GetReplica().Db.QueryRow(queryString, args...)

	var user model.User
	var props, notifyProps, timezone []byte
	err = row.Scan(&user.Id, &user.CreateAt, &user.UpdateAt, &user.DeleteAt, &user.Username,
		&user.Password, &user.AuthData, &user.AuthService, &user.Email, &user.EmailVerified,
		&user.Nickname, &user.FirstName, &user.LastName, &user.Position, &user.Roles,
		&user.AllowMarketing, &props, &notifyProps, &user.LastPasswordUpdate, &user.LastPictureUpdate,
		&user.FailedAttempts, &user.Locale, &timezone, &user.MfaActive, &user.MfaSecret,
		&user.IsBot, &user.BotDescription, &user.BotLastIconUpdate)
	if err != nil {
		if err == sql.ErrNoRows {
			return nil, store.NewErrNotFound("User", id)
		}
		return nil, errors.Wrapf(err, "failed to get User with userId=%s", id)

	}
	if err = json.Unmarshal(props, &user.Props); err != nil {
		return nil, errors.Wrap(err, "failed to unmarshal user props")
	}
	if err = json.Unmarshal(notifyProps, &user.NotifyProps); err != nil {
		return nil, errors.Wrap(err, "failed to unmarshal user notify props")
	}
	if err = json.Unmarshal(timezone, &user.Timezone); err != nil {
		return nil, errors.Wrap(err, "failed to unmarshal user timezone")
	}

	return &user, nil
}

func (us SqlUserStore) GetAll() ([]*model.User, error) {
	query := us.usersQuery.OrderBy("Username ASC")

	queryString, args, err := query.ToSql()
	if err != nil {
		return nil, errors.Wrap(err, "get_all_users_tosql")
	}

	var data []*model.User
	if _, err := us.GetReplica().Select(&data, queryString, args...); err != nil {
		return nil, errors.Wrap(err, "failed to find Users")
	}
	return data, nil
}

func (us SqlUserStore) GetAllAfter(limit int, afterId string) ([]*model.User, error) {
	query := us.usersQuery.
		Where("Id > ?", afterId).
		OrderBy("Id ASC").
		Limit(uint64(limit))

	queryString, args, err := query.ToSql()
	if err != nil {
		return nil, errors.Wrap(err, "get_all_after_tosql")
	}

	var users []*model.User
	if _, err := us.GetReplica().Select(&users, queryString, args...); err != nil {
		return nil, errors.Wrap(err, "failed to find Users")
	}

	return users, nil
}

func (us SqlUserStore) GetEtagForAllProfiles() string {
	updateAt, err := us.GetReplica().SelectInt("SELECT UpdateAt FROM Users ORDER BY UpdateAt DESC LIMIT 1")
	if err != nil {
		return fmt.Sprintf("%v.%v", model.CurrentVersion, model.GetMillis())
	}
	return fmt.Sprintf("%v.%v", model.CurrentVersion, updateAt)
}

func (us SqlUserStore) GetAllProfiles(options *model.UserGetOptions) ([]*model.User, error) {
	isPostgreSQL := us.DriverName() == model.DATABASE_DRIVER_POSTGRES
	query := us.usersQuery.
		OrderBy("u.Username ASC").
		Offset(uint64(options.Page * options.PerPage)).Limit(uint64(options.PerPage))

	query = applyViewRestrictionsFilter(query, options.ViewRestrictions, true)

	query = applyRoleFilter(query, options.Role, isPostgreSQL)
	query = applyMultiRoleFilters(query, options.Roles, []string{}, []string{}, isPostgreSQL)

	if options.Inactive {
		query = query.Where("u.DeleteAt != 0")
	} else if options.Active {
		query = query.Where("u.DeleteAt = 0")
	}

	queryString, args, err := query.ToSql()
	if err != nil {
		return nil, errors.Wrap(err, "get_all_profiles_tosql")
	}

	var users []*model.User
	if _, err := us.GetReplica().Select(&users, queryString, args...); err != nil {
		return nil, errors.Wrap(err, "failed to get User profiles")
	}

	for _, u := range users {
		u.Sanitize(map[string]bool{})
	}

	return users, nil
}

func applyRoleFilter(query sq.SelectBuilder, role string, isPostgreSQL bool) sq.SelectBuilder {
	if role == "" {
		return query
	}

	if isPostgreSQL {
		roleParam := fmt.Sprintf("%%%s%%", sanitizeSearchTerm(role, "\\"))
		return query.Where("u.Roles LIKE LOWER(?)", roleParam)
	}

	roleParam := fmt.Sprintf("%%%s%%", sanitizeSearchTerm(role, "*"))

	return query.Where("u.Roles LIKE ? ESCAPE '*'", roleParam)
}

func applyMultiRoleFilters(query sq.SelectBuilder, systemRoles []string, teamRoles []string, channelRoles []string, isPostgreSQL bool) sq.SelectBuilder {
	sqOr := sq.Or{}

	if len(systemRoles) > 0 && systemRoles[0] != "" {
		for _, role := range systemRoles {
			queryRole := wildcardSearchTerm(role)
			switch role {
			case model.SYSTEM_USER_ROLE_ID:
				// If querying for a `system_user` ensure that the user is only a system_user.
				sqOr = append(sqOr, sq.Eq{"u.Roles": role})
			case model.SYSTEM_GUEST_ROLE_ID, model.SYSTEM_ADMIN_ROLE_ID, model.SYSTEM_USER_MANAGER_ROLE_ID, model.SYSTEM_READ_ONLY_ADMIN_ROLE_ID, model.SYSTEM_MANAGER_ROLE_ID:
				// If querying for any other roles search using a wildcard.
				if isPostgreSQL {
					sqOr = append(sqOr, sq.ILike{"u.Roles": queryRole})
				} else {
					sqOr = append(sqOr, sq.Like{"u.Roles": queryRole})
				}
			}

		}
	}

	if len(channelRoles) > 0 && channelRoles[0] != "" {
		for _, channelRole := range channelRoles {
			switch channelRole {
			case model.CHANNEL_ADMIN_ROLE_ID:
				if isPostgreSQL {
					sqOr = append(sqOr, sq.And{sq.Eq{"cm.SchemeAdmin": true}, sq.NotILike{"u.Roles": wildcardSearchTerm(model.SYSTEM_ADMIN_ROLE_ID)}})
				} else {
					sqOr = append(sqOr, sq.And{sq.Eq{"cm.SchemeAdmin": true}, sq.NotLike{"u.Roles": wildcardSearchTerm(model.SYSTEM_ADMIN_ROLE_ID)}})
				}
			case model.CHANNEL_USER_ROLE_ID:
				if isPostgreSQL {
					sqOr = append(sqOr, sq.And{sq.Eq{"cm.SchemeUser": true}, sq.Eq{"cm.SchemeAdmin": false}, sq.NotILike{"u.Roles": wildcardSearchTerm(model.SYSTEM_ADMIN_ROLE_ID)}})
				} else {
					sqOr = append(sqOr, sq.And{sq.Eq{"cm.SchemeUser": true}, sq.Eq{"cm.SchemeAdmin": false}, sq.NotLike{"u.Roles": wildcardSearchTerm(model.SYSTEM_ADMIN_ROLE_ID)}})
				}
			case model.CHANNEL_GUEST_ROLE_ID:
				sqOr = append(sqOr, sq.Eq{"cm.SchemeGuest": true})
			}
		}
	}

	if len(teamRoles) > 0 && teamRoles[0] != "" {
		for _, teamRole := range teamRoles {
			switch teamRole {
			case model.TEAM_ADMIN_ROLE_ID:
				if isPostgreSQL {
					sqOr = append(sqOr, sq.And{sq.Eq{"tm.SchemeAdmin": true}, sq.NotILike{"u.Roles": wildcardSearchTerm(model.SYSTEM_ADMIN_ROLE_ID)}})
				} else {
					sqOr = append(sqOr, sq.And{sq.Eq{"tm.SchemeAdmin": true}, sq.NotLike{"u.Roles": wildcardSearchTerm(model.SYSTEM_ADMIN_ROLE_ID)}})
				}
			case model.TEAM_USER_ROLE_ID:
				if isPostgreSQL {
					sqOr = append(sqOr, sq.And{sq.Eq{"tm.SchemeUser": true}, sq.Eq{"tm.SchemeAdmin": false}, sq.NotILike{"u.Roles": wildcardSearchTerm(model.SYSTEM_ADMIN_ROLE_ID)}})
				} else {
					sqOr = append(sqOr, sq.And{sq.Eq{"tm.SchemeUser": true}, sq.Eq{"tm.SchemeAdmin": false}, sq.NotLike{"u.Roles": wildcardSearchTerm(model.SYSTEM_ADMIN_ROLE_ID)}})
				}
			case model.TEAM_GUEST_ROLE_ID:
				sqOr = append(sqOr, sq.Eq{"tm.SchemeGuest": true})
			}
		}
	}

	if len(sqOr) > 0 {
		return query.Where(sqOr)
	}
	return query
}

func applyChannelGroupConstrainedFilter(query sq.SelectBuilder, channelId string) sq.SelectBuilder {
	if channelId == "" {
		return query
	}

	return query.
		Where(`u.Id IN (
				SELECT
					GroupMembers.UserId
				FROM
					Channels
					JOIN GroupChannels ON GroupChannels.ChannelId = Channels.Id
					JOIN UserGroups ON UserGroups.Id = GroupChannels.GroupId
					JOIN GroupMembers ON GroupMembers.GroupId = UserGroups.Id
				WHERE
					Channels.Id = ?
					AND GroupChannels.DeleteAt = 0
					AND UserGroups.DeleteAt = 0
					AND GroupMembers.DeleteAt = 0
				GROUP BY
					GroupMembers.UserId
			)`, channelId)
}

func applyTeamGroupConstrainedFilter(query sq.SelectBuilder, teamId string) sq.SelectBuilder {
	if teamId == "" {
		return query
	}

	return query.
		Where(`u.Id IN (
				SELECT
					GroupMembers.UserId
				FROM
					Teams
					JOIN GroupTeams ON GroupTeams.TeamId = Teams.Id
					JOIN UserGroups ON UserGroups.Id = GroupTeams.GroupId
					JOIN GroupMembers ON GroupMembers.GroupId = UserGroups.Id
				WHERE
					Teams.Id = ?
					AND GroupTeams.DeleteAt = 0
					AND UserGroups.DeleteAt = 0
					AND GroupMembers.DeleteAt = 0
				GROUP BY
					GroupMembers.UserId
			)`, teamId)
}

func (us SqlUserStore) GetEtagForProfiles(teamId string) string {
	updateAt, err := us.GetReplica().SelectInt("SELECT UpdateAt FROM Users, TeamMembers WHERE TeamMembers.TeamId = :TeamId AND Users.Id = TeamMembers.UserId ORDER BY UpdateAt DESC LIMIT 1", map[string]interface{}{"TeamId": teamId})
	if err != nil {
		return fmt.Sprintf("%v.%v", model.CurrentVersion, model.GetMillis())
	}
	return fmt.Sprintf("%v.%v", model.CurrentVersion, updateAt)
}

func (us SqlUserStore) GetProfiles(options *model.UserGetOptions) ([]*model.User, error) {
	isPostgreSQL := us.DriverName() == model.DATABASE_DRIVER_POSTGRES
	query := us.usersQuery.
		Join("TeamMembers tm ON ( tm.UserId = u.Id AND tm.DeleteAt = 0 )").
		Where("tm.TeamId = ?", options.InTeamId).
		OrderBy("u.Username ASC").
		Offset(uint64(options.Page * options.PerPage)).Limit(uint64(options.PerPage))

	query = applyViewRestrictionsFilter(query, options.ViewRestrictions, true)

	query = applyRoleFilter(query, options.Role, isPostgreSQL)
	query = applyMultiRoleFilters(query, options.Roles, options.TeamRoles, options.ChannelRoles, isPostgreSQL)

	if options.Inactive {
		query = query.Where("u.DeleteAt != 0")
	} else if options.Active {
		query = query.Where("u.DeleteAt = 0")
	}

	queryString, args, err := query.ToSql()
	if err != nil {
		return nil, errors.Wrap(err, "get_etag_for_profiles_tosql")
	}

	var users []*model.User
	if _, err := us.GetReplica().Select(&users, queryString, args...); err != nil {
		return nil, errors.Wrap(err, "failed to find Users")
	}

	for _, u := range users {
		u.Sanitize(map[string]bool{})
	}

	return users, nil
}

func (us SqlUserStore) InvalidateProfilesInChannelCacheByUser(userId string) {}

func (us SqlUserStore) InvalidateProfilesInChannelCache(channelId string) {}

func (us SqlUserStore) GetProfilesInChannel(options *model.UserGetOptions) ([]*model.User, error) {
	query := us.usersQuery.
		Join("ChannelMembers cm ON ( cm.UserId = u.Id )").
		Where("cm.ChannelId = ?", options.InChannelId).
		OrderBy("u.Username ASC").
		Offset(uint64(options.Page * options.PerPage)).Limit(uint64(options.PerPage))

	if options.Inactive {
		query = query.Where("u.DeleteAt != 0")
	} else if options.Active {
		query = query.Where("u.DeleteAt = 0")
	}

	queryString, args, err := query.ToSql()
	if err != nil {
		return nil, errors.Wrap(err, "get_profiles_in_channel_tosql")
	}

	var users []*model.User
	if _, err := us.GetReplica().Select(&users, queryString, args...); err != nil {
		return nil, errors.Wrap(err, "failed to find Users")
	}

	for _, u := range users {
		u.Sanitize(map[string]bool{})
	}

	return users, nil
}

func (us SqlUserStore) GetProfilesInChannelByStatus(options *model.UserGetOptions) ([]*model.User, error) {
	query := us.usersQuery.
		Join("ChannelMembers cm ON ( cm.UserId = u.Id )").
		LeftJoin("Status s ON ( s.UserId = u.Id )").
		Where("cm.ChannelId = ?", options.InChannelId).
		OrderBy(`
			CASE s.Status
				WHEN 'online' THEN 1
				WHEN 'away' THEN 2
				WHEN 'dnd' THEN 3
				ELSE 4
			END
			`).
		OrderBy("u.Username ASC").
		Offset(uint64(options.Page * options.PerPage)).Limit(uint64(options.PerPage))

	if options.Inactive && !options.Active {
		query = query.Where("u.DeleteAt != 0")
	} else if options.Active && !options.Inactive {
		query = query.Where("u.DeleteAt = 0")
	}

	queryString, args, err := query.ToSql()
	if err != nil {
		return nil, errors.Wrap(err, "get_profiles_in_channel_by_status_tosql")
	}

	var users []*model.User
	if _, err := us.GetReplica().Select(&users, queryString, args...); err != nil {
		return nil, errors.Wrap(err, "failed to find Users")
	}

	for _, u := range users {
		u.Sanitize(map[string]bool{})
	}

	return users, nil
}

func (us SqlUserStore) GetAllProfilesInChannel(channelId string, allowFromCache bool) (map[string]*model.User, error) {
	query := us.usersQuery.
		Join("ChannelMembers cm ON ( cm.UserId = u.Id )").
		Where("cm.ChannelId = ?", channelId).
		Where("u.DeleteAt = 0").
		OrderBy("u.Username ASC")

	queryString, args, err := query.ToSql()
	if err != nil {
		return nil, errors.Wrap(err, "get_all_profiles_in_channel_tosql")
	}
	var users []*model.User
	rows, err := us.GetReplica().Db.Query(queryString, args...)
	if err != nil {
		return nil, errors.Wrap(err, "failed to find Users")
	}

	defer rows.Close()
	for rows.Next() {
		var user model.User
		var props, notifyProps, timezone []byte
		if err = rows.Scan(&user.Id, &user.CreateAt, &user.UpdateAt, &user.DeleteAt, &user.Username, &user.Password, &user.AuthData, &user.AuthService, &user.Email, &user.EmailVerified, &user.Nickname, &user.FirstName, &user.LastName, &user.Position, &user.Roles, &user.AllowMarketing, &props, &notifyProps, &user.LastPasswordUpdate, &user.LastPictureUpdate, &user.FailedAttempts, &user.Locale, &timezone, &user.MfaActive, &user.MfaSecret, &user.IsBot, &user.BotDescription, &user.BotLastIconUpdate); err != nil {
			return nil, errors.Wrap(err, "failed to scan values from rows into User entity")
		}
		if err = json.Unmarshal(props, &user.Props); err != nil {
			return nil, errors.Wrap(err, "failed to unmarshal user props")
		}
		if err = json.Unmarshal(notifyProps, &user.NotifyProps); err != nil {
			return nil, errors.Wrap(err, "failed to unmarshal user notify props")
		}
		if err = json.Unmarshal(timezone, &user.Timezone); err != nil {
			return nil, errors.Wrap(err, "failed to unmarshal user timezone")
		}
		users = append(users, &user)
	}
	err = rows.Err()
	if err != nil {
		return nil, errors.Wrap(err, "error while iterating over rows")
	}

	userMap := make(map[string]*model.User)

	for _, u := range users {
		u.Sanitize(map[string]bool{})
		userMap[u.Id] = u
	}

	return userMap, nil
}

func (us SqlUserStore) GetProfilesNotInChannel(teamId string, channelId string, groupConstrained bool, offset int, limit int, viewRestrictions *model.ViewUsersRestrictions) ([]*model.User, error) {
	query := us.usersQuery.
		Join("TeamMembers tm ON ( tm.UserId = u.Id AND tm.DeleteAt = 0 AND tm.TeamId = ? )", teamId).
		LeftJoin("ChannelMembers cm ON ( cm.UserId = u.Id AND cm.ChannelId = ? )", channelId).
		Where("cm.UserId IS NULL").
		OrderBy("u.Username ASC").
		Offset(uint64(offset)).Limit(uint64(limit))

	query = applyViewRestrictionsFilter(query, viewRestrictions, true)

	if groupConstrained {
		query = applyChannelGroupConstrainedFilter(query, channelId)
	}

	queryString, args, err := query.ToSql()
	if err != nil {
		return nil, errors.Wrap(err, "get_profiles_not_in_channel_tosql")
	}

	var users []*model.User
	if _, err := us.GetReplica().Select(&users, queryString, args...); err != nil {
		return nil, errors.Wrap(err, "failed to find Users")
	}

	for _, u := range users {
		u.Sanitize(map[string]bool{})
	}

	return users, nil
}

func (us SqlUserStore) GetProfilesWithoutTeam(options *model.UserGetOptions) ([]*model.User, error) {
	isPostgreSQL := us.DriverName() == model.DATABASE_DRIVER_POSTGRES
	query := us.usersQuery.
		Where(`(
			SELECT
				COUNT(0)
			FROM
				TeamMembers
			WHERE
				TeamMembers.UserId = u.Id
				AND TeamMembers.DeleteAt = 0
		) = 0`).
		OrderBy("u.Username ASC").
		Offset(uint64(options.Page * options.PerPage)).Limit(uint64(options.PerPage))

	query = applyViewRestrictionsFilter(query, options.ViewRestrictions, true)

	query = applyRoleFilter(query, options.Role, isPostgreSQL)

	if options.Inactive {
		query = query.Where("u.DeleteAt != 0")
	} else if options.Active {
		query = query.Where("u.DeleteAt = 0")
	}

	queryString, args, err := query.ToSql()
	if err != nil {
		return nil, errors.Wrap(err, "get_profiles_without_team_tosql")
	}

	var users []*model.User
	if _, err := us.GetReplica().Select(&users, queryString, args...); err != nil {
		return nil, errors.Wrap(err, "failed to find Users")
	}

	for _, u := range users {
		u.Sanitize(map[string]bool{})
	}

	return users, nil
}

func (us SqlUserStore) GetProfilesByUsernames(usernames []string, viewRestrictions *model.ViewUsersRestrictions) ([]*model.User, error) {
	query := us.usersQuery

	query = applyViewRestrictionsFilter(query, viewRestrictions, true)

	query = query.
		Where(map[string]interface{}{
			"Username": usernames,
		}).
		OrderBy("u.Username ASC")

	queryString, args, err := query.ToSql()
	if err != nil {
		return nil, errors.Wrap(err, "get_profiles_by_usernames")
	}

	var users []*model.User
	if _, err := us.GetReplica().Select(&users, queryString, args...); err != nil {
		return nil, errors.Wrap(err, "failed to find Users")
	}

	return users, nil
}

type UserWithLastActivityAt struct {
	model.User
	LastActivityAt int64
}

func (us SqlUserStore) GetRecentlyActiveUsersForTeam(teamId string, offset, limit int, viewRestrictions *model.ViewUsersRestrictions) ([]*model.User, error) {
	query := us.usersQuery.
		Column("s.LastActivityAt").
		Join("TeamMembers tm ON (tm.UserId = u.Id AND tm.TeamId = ?)", teamId).
		Join("Status s ON (s.UserId = u.Id)").
		OrderBy("s.LastActivityAt DESC").
		OrderBy("u.Username ASC").
		Offset(uint64(offset)).Limit(uint64(limit))

	query = applyViewRestrictionsFilter(query, viewRestrictions, true)

	queryString, args, err := query.ToSql()
	if err != nil {
		return nil, errors.Wrap(err, "get_recently_active_users_for_team_tosql")
	}

	var users []*UserWithLastActivityAt
	if _, err := us.GetReplica().Select(&users, queryString, args...); err != nil {
		return nil, errors.Wrap(err, "failed to find Users")
	}

	userList := []*model.User{}

	for _, userWithLastActivityAt := range users {
		u := userWithLastActivityAt.User
		u.Sanitize(map[string]bool{})
		u.LastActivityAt = userWithLastActivityAt.LastActivityAt
		userList = append(userList, &u)
	}

	return userList, nil
}

func (us SqlUserStore) GetNewUsersForTeam(teamId string, offset, limit int, viewRestrictions *model.ViewUsersRestrictions) ([]*model.User, error) {
	query := us.usersQuery.
		Join("TeamMembers tm ON (tm.UserId = u.Id AND tm.TeamId = ?)", teamId).
		OrderBy("u.CreateAt DESC").
		OrderBy("u.Username ASC").
		Offset(uint64(offset)).Limit(uint64(limit))

	query = applyViewRestrictionsFilter(query, viewRestrictions, true)

	queryString, args, err := query.ToSql()
	if err != nil {
		return nil, errors.Wrap(err, "get_new_users_for_team_tosql")
	}

	var users []*model.User
	if _, err := us.GetReplica().Select(&users, queryString, args...); err != nil {
		return nil, errors.Wrap(err, "failed to find Users")
	}

	for _, u := range users {
		u.Sanitize(map[string]bool{})
	}

	return users, nil
}

func (us SqlUserStore) GetProfileByIds(userIds []string, options *store.UserGetByIdsOpts, allowFromCache bool) ([]*model.User, error) {
	if options == nil {
		options = &store.UserGetByIdsOpts{}
	}

	users := []*model.User{}
	query := us.usersQuery.
		Where(map[string]interface{}{
			"u.Id": userIds,
		}).
		OrderBy("u.Username ASC")

	if options.Since > 0 {
		query = query.Where(sq.Gt(map[string]interface{}{
			"u.UpdateAt": options.Since,
		}))
	}

	query = applyViewRestrictionsFilter(query, options.ViewRestrictions, true)

	queryString, args, err := query.ToSql()
	if err != nil {
		return nil, errors.Wrap(err, "get_profile_by_ids_tosql")
	}

	if _, err := us.GetReplica().Select(&users, queryString, args...); err != nil {
		return nil, errors.Wrap(err, "failed to find Users")
	}

	return users, nil
}

type UserWithChannel struct {
	model.User
	ChannelId string
}

func (us SqlUserStore) GetProfileByGroupChannelIdsForUser(userId string, channelIds []string) (map[string][]*model.User, error) {
	if len(channelIds) > MaxGroupChannelsForProfiles {
		channelIds = channelIds[0:MaxGroupChannelsForProfiles]
	}

	isMemberQuery := fmt.Sprintf(`
      EXISTS(
        SELECT
          1
        FROM
          ChannelMembers
        WHERE
          UserId = '%s'
        AND
          ChannelId = cm.ChannelId
        )`, userId)

	query := us.getQueryBuilder().
		Select("u.*, cm.ChannelId").
		From("Users u").
		Join("ChannelMembers cm ON u.Id = cm.UserId").
		Join("Channels c ON cm.ChannelId = c.Id").
		Where(sq.Eq{"c.Type": model.CHANNEL_GROUP, "cm.ChannelId": channelIds}).
		Where(isMemberQuery).
		Where(sq.NotEq{"u.Id": userId}).
		OrderBy("u.Username ASC")

	queryString, args, err := query.ToSql()
	if err != nil {
		return nil, errors.Wrap(err, "get_profiles_by_group_channel_ids_for_user_tosql")
	}

	usersWithChannel := []*UserWithChannel{}
	if _, err := us.GetReplica().Select(&usersWithChannel, queryString, args...); err != nil {
		return nil, errors.Wrap(err, "failed to find Users")
	}

	usersByChannelId := map[string][]*model.User{}
	for _, user := range usersWithChannel {
		if val, ok := usersByChannelId[user.ChannelId]; ok {
			usersByChannelId[user.ChannelId] = append(val, &user.User)
		} else {
			usersByChannelId[user.ChannelId] = []*model.User{&user.User}
		}
	}

	return usersByChannelId, nil
}

func (us SqlUserStore) GetSystemAdminProfiles() (map[string]*model.User, error) {
	query := us.usersQuery.
		Where("Roles LIKE ?", "%system_admin%").
		OrderBy("u.Username ASC")

	queryString, args, err := query.ToSql()
	if err != nil {
		return nil, errors.Wrap(err, "get_system_admin_profiles_tosql")
	}

	var users []*model.User
	if _, err := us.GetReplica().Select(&users, queryString, args...); err != nil {
		return nil, errors.Wrap(err, "failed to find Users")
	}

	userMap := make(map[string]*model.User)

	for _, u := range users {
		u.Sanitize(map[string]bool{})
		userMap[u.Id] = u
	}

	return userMap, nil
}

func (us SqlUserStore) GetByEmail(email string) (*model.User, error) {
	query := us.usersQuery.Where("Email = lower(?)", email)

	queryString, args, err := query.ToSql()
	if err != nil {
		return nil, errors.Wrap(err, "get_by_email_tosql")
	}

	user := model.User{}
	if err := us.GetReplica().SelectOne(&user, queryString, args...); err != nil {
		if err == sql.ErrNoRows {
			return nil, errors.Wrap(store.NewErrNotFound("User", fmt.Sprintf("email=%s", email)), "failed to find User")
		}

		return nil, errors.Wrapf(err, "failed to get User with email=%s", email)
	}

	return &user, nil
}

func (us SqlUserStore) GetByAuth(authData *string, authService string) (*model.User, error) {
	if authData == nil || *authData == "" {
		return nil, store.NewErrInvalidInput("User", "<authData>", "empty or nil")
	}

	query := us.usersQuery.
		Where("u.AuthData = ?", authData).
		Where("u.AuthService = ?", authService)

	queryString, args, err := query.ToSql()
	if err != nil {
		return nil, errors.Wrap(err, "get_by_auth_tosql")
	}

	user := model.User{}
	if err := us.GetReplica().SelectOne(&user, queryString, args...); err == sql.ErrNoRows {
		return nil, store.NewErrNotFound("User", fmt.Sprintf("authData=%s, authService=%s", *authData, authService))
	} else if err != nil {
		return nil, errors.Wrapf(err, "failed to find User with authData=%s and authService=%s", *authData, authService)
	}
	return &user, nil
}

func (us SqlUserStore) GetAllUsingAuthService(authService string) ([]*model.User, error) {
	query := us.usersQuery.
		Where("u.AuthService = ?", authService).
		OrderBy("u.Username ASC")

	queryString, args, err := query.ToSql()
	if err != nil {
		return nil, errors.Wrap(err, "get_all_using_auth_service_tosql")
	}

	var users []*model.User
	if _, err := us.GetReplica().Select(&users, queryString, args...); err != nil {
		return nil, errors.Wrapf(err, "failed to find Users with authService=%s", authService)
	}

	return users, nil
}

func (us SqlUserStore) GetAllNotInAuthService(authServices []string) ([]*model.User, error) {
	query := us.usersQuery.
		Where(sq.NotEq{"u.AuthService": authServices}).
		OrderBy("u.Username ASC")

	queryString, args, err := query.ToSql()
	if err != nil {
		return nil, errors.Wrap(err, "get_all_not_in_auth_service_tosql")
	}

	var users []*model.User
	if _, err := us.GetReplica().Select(&users, queryString, args...); err != nil {
		return nil, errors.Wrapf(err, "failed to find Users with authServices in %v", authServices)
	}

	return users, nil
}

func (us SqlUserStore) GetByUsername(username string) (*model.User, error) {
	query := us.usersQuery.Where("u.Username = lower(?)", username)

	queryString, args, err := query.ToSql()
	if err != nil {
		return nil, errors.Wrap(err, "get_by_username_tosql")
	}

	var user *model.User
	if err := us.GetReplica().SelectOne(&user, queryString, args...); err != nil {
		if err == sql.ErrNoRows {
			return nil, errors.Wrap(store.NewErrNotFound("User", fmt.Sprintf("username=%s", username)), "failed to find User")
		}

		return nil, errors.Wrapf(err, "failed to find User with username=%s", username)
	}

	return user, nil
}

func (us SqlUserStore) GetForLogin(loginId string, allowSignInWithUsername, allowSignInWithEmail bool) (*model.User, error) {
	query := us.usersQuery
	if allowSignInWithUsername && allowSignInWithEmail {
		query = query.Where("Username = lower(?) OR Email = lower(?)", loginId, loginId)
	} else if allowSignInWithUsername {
		query = query.Where("Username = lower(?)", loginId)
	} else if allowSignInWithEmail {
		query = query.Where("Email = lower(?)", loginId)
	} else {
		return nil, errors.New("sign in with username and email are disabled")
	}

	queryString, args, err := query.ToSql()
	if err != nil {
		return nil, errors.Wrap(err, "get_for_login_tosql")
	}

	users := []*model.User{}
	if _, err := us.GetReplica().Select(&users, queryString, args...); err != nil {
		return nil, errors.Wrap(err, "failed to find Users")
	}

	if len(users) == 0 {
		return nil, errors.New("user not found")
	}

	if len(users) > 1 {
		return nil, errors.New("multiple users found")
	}

	return users[0], nil

}

func (us SqlUserStore) VerifyEmail(userId, email string) (string, error) {
	curTime := model.GetMillis()
	if _, err := us.GetMaster().Exec("UPDATE Users SET Email = lower(:email), EmailVerified = true, UpdateAt = :Time WHERE Id = :UserId", map[string]interface{}{"email": email, "Time": curTime, "UserId": userId}); err != nil {
		return "", errors.Wrapf(err, "failed to update Users with userId=%s and email=%s", userId, email)
	}

	return userId, nil
}

func (us SqlUserStore) PermanentDelete(userId string) error {
	if _, err := us.GetMaster().Exec("DELETE FROM Users WHERE Id = :UserId", map[string]interface{}{"UserId": userId}); err != nil {
		return errors.Wrapf(err, "failed to delete User with userId=%s", userId)
	}
	return nil
}

func (us SqlUserStore) Count(options model.UserCountOptions) (int64, error) {
	isPostgreSQL := us.DriverName() == model.DATABASE_DRIVER_POSTGRES
	query := us.getQueryBuilder().Select("COUNT(DISTINCT u.Id)").From("Users AS u")

	if !options.IncludeDeleted {
		query = query.Where("u.DeleteAt = 0")
	}

	if options.IncludeBotAccounts {
		if options.ExcludeRegularUsers {
			query = query.Join("Bots ON u.Id = Bots.UserId")
		}
	} else {
		query = query.LeftJoin("Bots ON u.Id = Bots.UserId").Where("Bots.UserId IS NULL")
		if options.ExcludeRegularUsers {
			// Currently this doesn't make sense because it will always return 0
			return int64(0), errors.New("query with IncludeBotAccounts=false and excludeRegularUsers=true always return 0")
		}
	}

	if options.TeamId != "" {
		query = query.LeftJoin("TeamMembers AS tm ON u.Id = tm.UserId").Where("tm.TeamId = ? AND tm.DeleteAt = 0", options.TeamId)
	} else if options.ChannelId != "" {
		query = query.LeftJoin("ChannelMembers AS cm ON u.Id = cm.UserId").Where("cm.ChannelId = ?", options.ChannelId)
	}
	query = applyViewRestrictionsFilter(query, options.ViewRestrictions, false)
	query = applyMultiRoleFilters(query, options.Roles, options.TeamRoles, options.ChannelRoles, isPostgreSQL)

	if isPostgreSQL {
		query = query.PlaceholderFormat(sq.Dollar)
	}

	queryString, args, err := query.ToSql()
	if err != nil {
		return int64(0), errors.Wrap(err, "count_tosql")
	}

	count, err := us.GetReplica().SelectInt(queryString, args...)
	if err != nil {
		return int64(0), errors.Wrap(err, "failed to count Users")
	}
	return count, nil
}

func (us SqlUserStore) AnalyticsActiveCount(timePeriod int64, options model.UserCountOptions) (int64, error) {

	time := model.GetMillis() - timePeriod
	query := us.getQueryBuilder().Select("COUNT(*)").From("Status AS s").Where("LastActivityAt > :Time", map[string]interface{}{"Time": time})

	if !options.IncludeBotAccounts {
		query = query.LeftJoin("Bots ON s.UserId = Bots.UserId").Where("Bots.UserId IS NULL")
	}

	if !options.IncludeDeleted {
		query = query.LeftJoin("Users ON s.UserId = Users.Id").Where("Users.DeleteAt = 0")
	}

	queryStr, args, err := query.ToSql()

	if err != nil {
		return 0, errors.Wrap(err, "analytics_active_count_tosql")
	}

	v, err := us.GetReplica().SelectInt(queryStr, args...)
	if err != nil {
		return 0, errors.Wrap(err, "failed to count Users")
	}
	return v, nil
}

func (us SqlUserStore) AnalyticsActiveCountForPeriod(startTime int64, endTime int64, options model.UserCountOptions) (int64, error) {
	query := us.getQueryBuilder().Select("COUNT(*)").From("Status AS s").Where("LastActivityAt > :StartTime AND LastActivityAt <= :EndTime", map[string]interface{}{"StartTime": startTime, "EndTime": endTime})

	if !options.IncludeBotAccounts {
		query = query.LeftJoin("Bots ON s.UserId = Bots.UserId").Where("Bots.UserId IS NULL")
	}

	if !options.IncludeDeleted {
		query = query.LeftJoin("Users ON s.UserId = Users.Id").Where("Users.DeleteAt = 0")
	}

	queryStr, args, err := query.ToSql()

	if err != nil {
		return 0, errors.Wrap(err, "Failed to build query.")
	}

	v, err := us.GetReplica().SelectInt(queryStr, args...)
	if err != nil {
		return 0, errors.Wrap(err, "Unable to get the active users during the requested period.")
	}
	return v, nil
}

func (us SqlUserStore) GetUnreadCount(userId string) (int64, error) {
	query := `
		SELECT SUM(CASE WHEN c.Type = 'D' THEN (c.TotalMsgCount - cm.MsgCount) ELSE cm.MentionCount END)
		FROM Channels c
		INNER JOIN ChannelMembers cm
			ON cm.ChannelId = c.Id
			AND cm.UserId = :UserId
			AND c.DeleteAt = 0
	`
	count, err := us.GetReplica().SelectInt(query, map[string]interface{}{"UserId": userId})
	if err != nil {
		return count, errors.Wrapf(err, "failed to count unread Channels for userId=%s", userId)
	}

	return count, nil
}

func (us SqlUserStore) GetUnreadCountForChannel(userId string, channelId string) (int64, error) {
	count, err := us.GetReplica().SelectInt("SELECT SUM(CASE WHEN c.Type = 'D' THEN (c.TotalMsgCount - cm.MsgCount) ELSE cm.MentionCount END) FROM Channels c INNER JOIN ChannelMembers cm ON c.Id = cm.ChannelId AND cm.ChannelId = :ChannelId AND cm.UserId = :UserId", map[string]interface{}{"ChannelId": channelId, "UserId": userId})
	if err != nil {
		return 0, errors.Wrapf(err, "failed to get unread count for channelId=%s and userId=%s", channelId, userId)
	}
	return count, nil
}

func (us SqlUserStore) GetAnyUnreadPostCountForChannel(userId string, channelId string) (int64, error) {
	count, err := us.GetReplica().SelectInt("SELECT SUM(c.TotalMsgCount - cm.MsgCount) FROM Channels c INNER JOIN ChannelMembers cm ON c.Id = cm.ChannelId AND cm.ChannelId = :ChannelId AND cm.UserId = :UserId", map[string]interface{}{"ChannelId": channelId, "UserId": userId})
	if err != nil {
		return count, errors.Wrapf(err, "failed to get any unread count for channelId=%s and userId=%s", channelId, userId)
	}
	return count, nil
}

func (us SqlUserStore) Search(teamId string, term string, options *model.UserSearchOptions) ([]*model.User, error) {
	query := us.usersQuery.
		OrderBy("Username ASC").
		Limit(uint64(options.Limit))

	if teamId != "" {
		query = query.Join("TeamMembers tm ON ( tm.UserId = u.Id AND tm.DeleteAt = 0 AND tm.TeamId = ? )", teamId)
	}
	return us.performSearch(query, term, options)
}

func (us SqlUserStore) SearchWithoutTeam(term string, options *model.UserSearchOptions) ([]*model.User, error) {
	query := us.usersQuery.
		Where(`(
				SELECT
					COUNT(0)
				FROM
					TeamMembers
				WHERE
					TeamMembers.UserId = u.Id
					AND TeamMembers.DeleteAt = 0
			) = 0`).
		OrderBy("u.Username ASC").
		Limit(uint64(options.Limit))

	return us.performSearch(query, term, options)
}

func (us SqlUserStore) SearchNotInTeam(notInTeamId string, term string, options *model.UserSearchOptions) ([]*model.User, error) {
	query := us.usersQuery.
		LeftJoin("TeamMembers tm ON ( tm.UserId = u.Id AND tm.DeleteAt = 0 AND tm.TeamId = ? )", notInTeamId).
		Where("tm.UserId IS NULL").
		OrderBy("u.Username ASC").
		Limit(uint64(options.Limit))

	if options.GroupConstrained {
		query = applyTeamGroupConstrainedFilter(query, notInTeamId)
	}

	return us.performSearch(query, term, options)
}

func (us SqlUserStore) SearchNotInChannel(teamId string, channelId string, term string, options *model.UserSearchOptions) ([]*model.User, error) {
	query := us.usersQuery.
		LeftJoin("ChannelMembers cm ON ( cm.UserId = u.Id AND cm.ChannelId = ? )", channelId).
		Where("cm.UserId IS NULL").
		OrderBy("Username ASC").
		Limit(uint64(options.Limit))

	if teamId != "" {
		query = query.Join("TeamMembers tm ON ( tm.UserId = u.Id AND tm.DeleteAt = 0 AND tm.TeamId = ? )", teamId)
	}

	if options.GroupConstrained {
		query = applyChannelGroupConstrainedFilter(query, channelId)
	}

	return us.performSearch(query, term, options)
}

func (us SqlUserStore) SearchInChannel(channelId string, term string, options *model.UserSearchOptions) ([]*model.User, error) {
	query := us.usersQuery.
		Join("ChannelMembers cm ON ( cm.UserId = u.Id AND cm.ChannelId = ? )", channelId).
		OrderBy("Username ASC").
		Limit(uint64(options.Limit))

	return us.performSearch(query, term, options)
}

func (us SqlUserStore) SearchInGroup(groupID string, term string, options *model.UserSearchOptions) ([]*model.User, error) {
	query := us.usersQuery.
		Join("GroupMembers gm ON ( gm.UserId = u.Id AND gm.GroupId = ? )", groupID).
		OrderBy("Username ASC").
		Limit(uint64(options.Limit))

	return us.performSearch(query, term, options)
}

var spaceFulltextSearchChar = []string{
	"<",
	">",
	"+",
	"-",
	"(",
	")",
	"~",
	":",
	"*",
	"\"",
	"!",
	"@",
}

func generateSearchQuery(query sq.SelectBuilder, terms []string, fields []string, isPostgreSQL bool) sq.SelectBuilder {
	for _, term := range terms {
		searchFields := []string{}
		termArgs := []interface{}{}
		for _, field := range fields {
			if isPostgreSQL {
				searchFields = append(searchFields, fmt.Sprintf("lower(%s) LIKE lower(?) escape '*' ", field))
			} else {
				searchFields = append(searchFields, fmt.Sprintf("%s LIKE ? escape '*' ", field))
			}
			termArgs = append(termArgs, fmt.Sprintf("%s%%", strings.TrimLeft(term, "@")))
		}
		query = query.Where(fmt.Sprintf("(%s)", strings.Join(searchFields, " OR ")), termArgs...)
	}

	return query
}

func (us SqlUserStore) performSearch(query sq.SelectBuilder, term string, options *model.UserSearchOptions) ([]*model.User, error) {
	term = sanitizeSearchTerm(term, "*")

	var searchType []string
	if options.AllowEmails {
		if options.AllowFullNames {
			searchType = UserSearchTypeAll
		} else {
			searchType = UserSearchTypeAll_NO_FULL_NAME
		}
	} else {
		if options.AllowFullNames {
			searchType = UserSearchTypeNames
		} else {
			searchType = UserSearchTypeNames_NO_FULL_NAME
		}
	}

	isPostgreSQL := us.DriverName() == model.DATABASE_DRIVER_POSTGRES

	query = applyRoleFilter(query, options.Role, isPostgreSQL)
	query = applyMultiRoleFilters(query, options.Roles, options.TeamRoles, options.ChannelRoles, isPostgreSQL)

	if !options.AllowInactive {
		query = query.Where("u.DeleteAt = 0")
	}

	if strings.TrimSpace(term) != "" {
		query = generateSearchQuery(query, strings.Fields(term), searchType, isPostgreSQL)
	}

	query = applyViewRestrictionsFilter(query, options.ViewRestrictions, true)

	queryString, args, err := query.ToSql()
	if err != nil {
		return nil, errors.Wrap(err, "perform_search_tosql")
	}

	var users []*model.User
	if _, err := us.GetReplica().Select(&users, queryString, args...); err != nil {
		return nil, errors.Wrapf(err, "failed to find Users with term=%s and searchType=%v", term, searchType)
	}
	for _, u := range users {
		u.Sanitize(map[string]bool{})
	}

	return users, nil
}

func (us SqlUserStore) AnalyticsGetInactiveUsersCount() (int64, error) {
	count, err := us.GetReplica().SelectInt("SELECT COUNT(Id) FROM Users WHERE DeleteAt > 0")
	if err != nil {
		return int64(0), errors.Wrap(err, "failed to count inactive Users")
	}
	return count, nil
}

func (us SqlUserStore) AnalyticsGetExternalUsers(hostDomain string) (bool, error) {
	count, err := us.GetReplica().SelectInt("SELECT COUNT(Id) FROM Users WHERE LOWER(Email) NOT LIKE :HostDomain", map[string]interface{}{"HostDomain": "%@" + strings.ToLower(hostDomain)})
	if err != nil {
		return false, errors.Wrap(err, "failed to count inactive Users")
	}
	return count > 0, nil
}

func (us SqlUserStore) AnalyticsGetGuestCount() (int64, error) {
	count, err := us.GetReplica().SelectInt("SELECT count(*) FROM Users WHERE Roles LIKE :Roles and DeleteAt = 0", map[string]interface{}{"Roles": "%system_guest%"})
	if err != nil {
		return int64(0), errors.Wrap(err, "failed to count guest Users")
	}
	return count, nil
}

func (us SqlUserStore) AnalyticsGetSystemAdminCount() (int64, error) {
	count, err := us.GetReplica().SelectInt("SELECT count(*) FROM Users WHERE Roles LIKE :Roles and DeleteAt = 0", map[string]interface{}{"Roles": "%system_admin%"})
	if err != nil {
		return int64(0), errors.Wrap(err, "failed to count system admin Users")
	}
	return count, nil
}

func (us SqlUserStore) GetProfilesNotInTeam(teamId string, groupConstrained bool, offset int, limit int, viewRestrictions *model.ViewUsersRestrictions) ([]*model.User, error) {
	var users []*model.User
	query := us.usersQuery.
		LeftJoin("TeamMembers tm ON ( tm.UserId = u.Id AND tm.DeleteAt = 0 AND tm.TeamId = ? )", teamId).
		Where("tm.UserId IS NULL").
		OrderBy("u.Username ASC").
		Offset(uint64(offset)).Limit(uint64(limit))

	query = applyViewRestrictionsFilter(query, viewRestrictions, true)

	if groupConstrained {
		query = applyTeamGroupConstrainedFilter(query, teamId)
	}

	queryString, args, err := query.ToSql()
	if err != nil {
		return nil, errors.Wrap(err, "get_profiles_not_in_team_tosql")
	}

	if _, err := us.GetReplica().Select(&users, queryString, args...); err != nil {
		return nil, errors.Wrap(err, "failed to find Users")
	}

	for _, u := range users {
		u.Sanitize(map[string]bool{})
	}
	return users, nil
}

func (us SqlUserStore) GetEtagForProfilesNotInTeam(teamId string) string {
	querystr := `
		SELECT
			CONCAT(MAX(UpdateAt), '.', COUNT(Id)) as etag
		FROM
			Users as u
		LEFT JOIN TeamMembers tm
			ON tm.UserId = u.Id
			AND tm.TeamId = :TeamId
			AND tm.DeleteAt = 0
		WHERE
			tm.UserId IS NULL
	`
	etag, err := us.GetReplica().SelectStr(querystr, map[string]interface{}{"TeamId": teamId})
	if err != nil {
		return fmt.Sprintf("%v.%v", model.CurrentVersion, model.GetMillis())
	}

	return fmt.Sprintf("%v.%v", model.CurrentVersion, etag)
}

func (us SqlUserStore) ClearAllCustomRoleAssignments() error {
	builtInRoles := model.MakeDefaultRoles()
	lastUserId := strings.Repeat("0", 26)

	for {
		var transaction *gorp.Transaction
		var err error

		if transaction, err = us.GetMaster().Begin(); err != nil {
			return errors.Wrap(err, "begin_transaction")
		}
		defer finalizeTransaction(transaction)

		var users []*model.User
		if _, err := transaction.Select(&users, "SELECT * from Users WHERE Id > :Id ORDER BY Id LIMIT 1000", map[string]interface{}{"Id": lastUserId}); err != nil {
			return errors.Wrapf(err, "failed to find Users with id > %s", lastUserId)
		}

		if len(users) == 0 {
			break
		}

		for _, user := range users {
			lastUserId = user.Id

			var newRoles []string

			for _, role := range strings.Fields(user.Roles) {
				for name := range builtInRoles {
					if name == role {
						newRoles = append(newRoles, role)
						break
					}
				}
			}

			newRolesString := strings.Join(newRoles, " ")
			if newRolesString != user.Roles {
				if _, err := transaction.Exec("UPDATE Users SET Roles = :Roles WHERE Id = :Id", map[string]interface{}{"Roles": newRolesString, "Id": user.Id}); err != nil {
					return errors.Wrap(err, "failed to update Users")
				}
			}
		}

		if err := transaction.Commit(); err != nil {
			return errors.Wrap(err, "commit_transaction")
		}
	}

	return nil
}

func (us SqlUserStore) InferSystemInstallDate() (int64, error) {
	createAt, err := us.GetReplica().SelectInt("SELECT CreateAt FROM Users WHERE CreateAt IS NOT NULL ORDER BY CreateAt ASC LIMIT 1")
	if err != nil {
		return 0, errors.Wrap(err, "failed to infer system install date")
	}

	return createAt, nil
}

func (us SqlUserStore) GetUsersBatchForIndexing(startTime, endTime int64, limit int) ([]*model.UserForIndexing, error) {
	var users []*model.User
	usersQuery, args, _ := us.usersQuery.
		Where(sq.GtOrEq{"u.CreateAt": startTime}).
		Where(sq.Lt{"u.CreateAt": endTime}).
		OrderBy("u.CreateAt").
		Limit(uint64(limit)).
		ToSql()
	_, err := us.GetSearchReplica().Select(&users, usersQuery, args...)
	if err != nil {
		return nil, errors.Wrap(err, "failed to find Users")
	}

	userIds := []string{}
	for _, user := range users {
		userIds = append(userIds, user.Id)
	}

	var channelMembers []*model.ChannelMember
	channelMembersQuery, args, _ := us.getQueryBuilder().
		Select(`
				cm.ChannelId,
				cm.UserId,
				cm.Roles,
				cm.LastViewedAt,
				cm.MsgCount,
				cm.MentionCount,
				cm.NotifyProps,
				cm.LastUpdateAt,
				cm.SchemeUser,
				cm.SchemeAdmin,
				(cm.SchemeGuest IS NOT NULL AND cm.SchemeGuest) as SchemeGuest
			`).
		From("ChannelMembers cm").
		Join("Channels c ON cm.ChannelId = c.Id").
		Where(sq.Eq{"c.Type": "O", "cm.UserId": userIds}).
		ToSql()
	_, err = us.GetSearchReplica().Select(&channelMembers, channelMembersQuery, args...)
	if err != nil {
		return nil, errors.Wrap(err, "failed to find ChannelMembers")
	}

	var teamMembers []*model.TeamMember
	teamMembersQuery, args, _ := us.getQueryBuilder().
		Select("TeamId, UserId, Roles, DeleteAt, (SchemeGuest IS NOT NULL AND SchemeGuest) as SchemeGuest, SchemeUser, SchemeAdmin").
		From("TeamMembers").
		Where(sq.Eq{"UserId": userIds, "DeleteAt": 0}).
		ToSql()
	_, err = us.GetSearchReplica().Select(&teamMembers, teamMembersQuery, args...)
	if err != nil {
		return nil, errors.Wrap(err, "failed to find TeamMembers")
	}

	userMap := map[string]*model.UserForIndexing{}
	for _, user := range users {
		userMap[user.Id] = &model.UserForIndexing{
			Id:          user.Id,
			Username:    user.Username,
			Nickname:    user.Nickname,
			FirstName:   user.FirstName,
			LastName:    user.LastName,
			Roles:       user.Roles,
			CreateAt:    user.CreateAt,
			DeleteAt:    user.DeleteAt,
			TeamsIds:    []string{},
			ChannelsIds: []string{},
		}
	}

	for _, c := range channelMembers {
		if userMap[c.UserId] != nil {
			userMap[c.UserId].ChannelsIds = append(userMap[c.UserId].ChannelsIds, c.ChannelId)
		}
	}
	for _, t := range teamMembers {
		if userMap[t.UserId] != nil {
			userMap[t.UserId].TeamsIds = append(userMap[t.UserId].TeamsIds, t.TeamId)
		}
	}

	usersForIndexing := []*model.UserForIndexing{}
	for _, user := range userMap {
		usersForIndexing = append(usersForIndexing, user)
	}
	sort.Slice(usersForIndexing, func(i, j int) bool {
		return usersForIndexing[i].CreateAt < usersForIndexing[j].CreateAt
	})

	return usersForIndexing, nil
}

func (us SqlUserStore) GetTeamGroupUsers(teamID string) ([]*model.User, error) {
	query := applyTeamGroupConstrainedFilter(us.usersQuery, teamID)

	queryString, args, err := query.ToSql()
	if err != nil {
		return nil, errors.Wrap(err, "get_team_group_users_tosql")
	}

	var users []*model.User
	if _, err := us.GetReplica().Select(&users, queryString, args...); err != nil {
		return nil, errors.Wrap(err, "failed to find Users")
	}

	for _, u := range users {
		u.Sanitize(map[string]bool{})
	}

	return users, nil
}

func (us SqlUserStore) GetChannelGroupUsers(channelID string) ([]*model.User, error) {
	query := applyChannelGroupConstrainedFilter(us.usersQuery, channelID)

	queryString, args, err := query.ToSql()
	if err != nil {
		return nil, errors.Wrap(err, "get_channel_group_users_tosql")
	}

	var users []*model.User
	if _, err := us.GetReplica().Select(&users, queryString, args...); err != nil {
		return nil, errors.Wrap(err, "failed to find Users")
	}

	for _, u := range users {
		u.Sanitize(map[string]bool{})
	}

	return users, nil
}

func applyViewRestrictionsFilter(query sq.SelectBuilder, restrictions *model.ViewUsersRestrictions, distinct bool) sq.SelectBuilder {
	if restrictions == nil {
		return query
	}

	// If you have no access to teams or channels, return and empty result.
	if restrictions.Teams != nil && len(restrictions.Teams) == 0 && restrictions.Channels != nil && len(restrictions.Channels) == 0 {
		return query.Where("1 = 0")
	}

	teams := make([]interface{}, len(restrictions.Teams))
	for i, v := range restrictions.Teams {
		teams[i] = v
	}
	channels := make([]interface{}, len(restrictions.Channels))
	for i, v := range restrictions.Channels {
		channels[i] = v
	}
	resultQuery := query
	if restrictions.Teams != nil && len(restrictions.Teams) > 0 {
		resultQuery = resultQuery.Join(fmt.Sprintf("TeamMembers rtm ON ( rtm.UserId = u.Id AND rtm.DeleteAt = 0 AND rtm.TeamId IN (%s))", sq.Placeholders(len(teams))), teams...)
	}
	if restrictions.Channels != nil && len(restrictions.Channels) > 0 {
		resultQuery = resultQuery.Join(fmt.Sprintf("ChannelMembers rcm ON ( rcm.UserId = u.Id AND rcm.ChannelId IN (%s))", sq.Placeholders(len(channels))), channels...)
	}

	if distinct {
		return resultQuery.Distinct()
	}

	return resultQuery
}

func (us SqlUserStore) PromoteGuestToUser(userId string) error {
	transaction, err := us.GetMaster().Begin()
	if err != nil {
		return errors.Wrap(err, "begin_transaction")
	}
	defer finalizeTransaction(transaction)

	user, err := us.Get(userId)
	if err != nil {
		return err
	}

	roles := user.GetRoles()

	for idx, role := range roles {
		if role == "system_guest" {
			roles[idx] = "system_user"
		}
	}

	curTime := model.GetMillis()
	query := us.getQueryBuilder().Update("Users").
		Set("Roles", strings.Join(roles, " ")).
		Set("UpdateAt", curTime).
		Where(sq.Eq{"Id": userId})

	queryString, args, err := query.ToSql()
	if err != nil {
		return errors.Wrap(err, "promote_guest_to_user_tosql")
	}

	if _, err = transaction.Exec(queryString, args...); err != nil {
		return errors.Wrapf(err, "failed to update User with userId=%s", userId)
	}

	query = us.getQueryBuilder().Update("ChannelMembers").
		Set("SchemeUser", true).
		Set("SchemeGuest", false).
		Where(sq.Eq{"UserId": userId})

	queryString, args, err = query.ToSql()
	if err != nil {
		return errors.Wrap(err, "promote_guest_to_user_tosql")
	}

	if _, err = transaction.Exec(queryString, args...); err != nil {
		return errors.Wrapf(err, "failed to update ChannelMembers with userId=%s", userId)
	}

	query = us.getQueryBuilder().Update("TeamMembers").
		Set("SchemeUser", true).
		Set("SchemeGuest", false).
		Where(sq.Eq{"UserId": userId})

	queryString, args, err = query.ToSql()
	if err != nil {
		return errors.Wrap(err, "promote_guest_to_user_tosql")
	}

	if _, err := transaction.Exec(queryString, args...); err != nil {
		return errors.Wrapf(err, "failed to update TeamMembers with userId=%s", userId)
	}

	if err := transaction.Commit(); err != nil {
		return errors.Wrap(err, "commit_transaction")
	}
	return nil
}

func (us SqlUserStore) DemoteUserToGuest(userId string) error {
	transaction, err := us.GetMaster().Begin()
	if err != nil {
		return errors.Wrap(err, "begin_transaction")
	}
	defer finalizeTransaction(transaction)

	user, err := us.Get(userId)
	if err != nil {
		return err
	}

	roles := user.GetRoles()

	newRoles := []string{}
	for _, role := range roles {
		if role == "system_user" {
			newRoles = append(newRoles, "system_guest")
		} else if role != "system_admin" {
			newRoles = append(newRoles, role)
		}
	}

	curTime := model.GetMillis()
	query := us.getQueryBuilder().Update("Users").
		Set("Roles", strings.Join(newRoles, " ")).
		Set("UpdateAt", curTime).
		Where(sq.Eq{"Id": userId})

	queryString, args, err := query.ToSql()
	if err != nil {
		return errors.Wrap(err, "demote_user_to_guest_tosql")
	}

	if _, err = transaction.Exec(queryString, args...); err != nil {
		return errors.Wrapf(err, "failed to update User with userId=%s", userId)
	}

	query = us.getQueryBuilder().Update("ChannelMembers").
		Set("SchemeUser", false).
		Set("SchemeGuest", true).
		Where(sq.Eq{"UserId": userId})

	queryString, args, err = query.ToSql()
	if err != nil {
		return errors.Wrap(err, "demote_user_to_guest_tosql")
	}

	if _, err = transaction.Exec(queryString, args...); err != nil {
		return errors.Wrapf(err, "failed to update ChannelMembers with userId=%s", userId)
	}

	query = us.getQueryBuilder().Update("TeamMembers").
		Set("SchemeUser", false).
		Set("SchemeGuest", true).
		Where(sq.Eq{"UserId": userId})

	queryString, args, err = query.ToSql()
	if err != nil {
		return errors.Wrap(err, "demote_user_to_guest_tosql")
	}

	if _, err := transaction.Exec(queryString, args...); err != nil {
		return errors.Wrapf(err, "failed to update TeamMembers with userId=%s", userId)
	}

	if err := transaction.Commit(); err != nil {
		return errors.Wrap(err, "commit_transaction")
	}
	return nil
}

func (us SqlUserStore) AutocompleteUsersInChannel(teamId, channelId, term string, options *model.UserSearchOptions) (*model.UserAutocompleteInChannel, error) {
	autocomplete := &model.UserAutocompleteInChannel{}
	uchan := make(chan store.StoreResult, 1)
	go func() {
		users, err := us.SearchInChannel(channelId, term, options)
		uchan <- store.StoreResult{Data: users, NErr: err}
		close(uchan)
	}()

	nuchan := make(chan store.StoreResult, 1)
	go func() {
		users, err := us.SearchNotInChannel(teamId, channelId, term, options)
		nuchan <- store.StoreResult{Data: users, NErr: err}
		close(nuchan)
	}()

	result := <-uchan
	if result.NErr != nil {
		return nil, result.NErr
	}
	users := result.Data.([]*model.User)
	autocomplete.InChannel = users

	result = <-nuchan
	if result.NErr != nil {
		return nil, result.NErr
	}
	users = result.Data.([]*model.User)
	autocomplete.OutOfChannel = users
	return autocomplete, nil
}

// GetKnownUsers returns the list of user ids of users with any direct
// relationship with a user. That means any user sharing any channel, including
// direct and group channels.
func (us SqlUserStore) GetKnownUsers(userId string) ([]string, error) {
	var userIds []string
	usersQuery, args, _ := us.getQueryBuilder().
		Select("DISTINCT ocm.UserId").
		From("ChannelMembers AS cm").
		Join("ChannelMembers AS ocm ON ocm.ChannelId = cm.ChannelId").
		Where(sq.NotEq{"ocm.UserId": userId}).
		Where(sq.Eq{"cm.UserId": userId}).
		ToSql()
	_, err := us.GetSearchReplica().Select(&userIds, usersQuery, args...)
	if err != nil {
		return nil, errors.Wrap(err, "failed to find ChannelMembers")
	}

	return userIds, nil
}<|MERGE_RESOLUTION|>--- conflicted
+++ resolved
@@ -31,11 +31,7 @@
 )
 
 type SqlUserStore struct {
-<<<<<<< HEAD
-	*SqlSupplier
-=======
 	*SqlStore
->>>>>>> 837b818b
 	metrics einterfaces.MetricsInterface
 
 	// usersQuery is a starting point for all queries that return one or more Users.
@@ -46,14 +42,10 @@
 
 func (us SqlUserStore) InvalidateProfileCacheForUser(userId string) {}
 
-<<<<<<< HEAD
-func newSqlUserStore(sqlSupplier *SqlSupplier, metrics einterfaces.MetricsInterface) store.UserStore {
-=======
 func newSqlUserStore(sqlStore *SqlStore, metrics einterfaces.MetricsInterface) store.UserStore {
->>>>>>> 837b818b
 	us := &SqlUserStore{
-		SqlSupplier: sqlSupplier,
-		metrics:     metrics,
+		SqlStore: sqlStore,
+		metrics:  metrics,
 	}
 
 	// note: we are providing field names explicitly here to maintain order of columns (needed when using raw queries)
@@ -63,7 +55,7 @@
 		From("Users u").
 		LeftJoin("Bots b ON ( b.UserId = u.Id )")
 
-	for _, db := range sqlSupplier.GetAllConns() {
+	for _, db := range sqlStore.GetAllConns() {
 		table := db.AddTableWithName(model.User{}, "Users").SetKeys(false, "Id")
 		table.ColMap("Id").SetMaxSize(26)
 		table.ColMap("Username").SetMaxSize(64).SetUnique(true)
