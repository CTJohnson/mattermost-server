--- conflicted
+++ resolved
@@ -38,8 +38,6 @@
 	// No permission check required.
 
 	policy, err := c.App.GetGlobalRetentionPolicy()
-<<<<<<< HEAD
-=======
 	if err != nil {
 		c.Err = err
 		return
@@ -289,264 +287,11 @@
 	}
 
 	err := c.App.RemoveChannelsFromRetentionPolicy(policyId, lst.ChannelIds)
->>>>>>> 3350d9b7
-	if err != nil {
-		c.Err = err
-		return
-	}
-
-<<<<<<< HEAD
-	w.Write([]byte(policy.ToJson()))
-}
-
-func getPolicies(c *Context, w http.ResponseWriter, r *http.Request) {
-	limit := uint64(c.Params.PerPage)
-	offset := uint64(c.Params.Page) * limit
-	countsOnly, _ := strconv.ParseBool(r.URL.Query().Get("counts_only"))
-	var body []byte
-	if countsOnly {
-		policies, err := c.App.GetRetentionPoliciesWithCounts(offset, limit)
-		if err != nil {
-			c.Err = err
-			return
-		}
-		policyList := &model.RetentionPolicyWithCountsList{Policies: policies}
-		if c.Params.IncludeTotalCount {
-			policyList.TotalCount = model.NewInt(len(policies))
-		}
-		body = policyList.ToJson()
-	} else {
-		policies, err := c.App.GetRetentionPolicies(offset, limit)
-		if err != nil {
-			c.Err = err
-			return
-		}
-		policyList := &model.RetentionPolicyEnrichedList{Policies: policies}
-		if c.Params.IncludeTotalCount {
-			policyList.TotalCount = model.NewInt(len(policies))
-		}
-		body = policyList.ToJson()
-	}
-	w.Write(body)
-}
-
-func getPolicy(c *Context, w http.ResponseWriter, r *http.Request) {
-	c.RequirePolicyId()
-	policy, err := c.App.GetRetentionPolicy(c.Params.PolicyId)
-	if err != nil {
-		c.Err = err
-		return
-	}
-	w.Write(policy.ToJson())
-}
-
-func createPolicy(c *Context, w http.ResponseWriter, r *http.Request) {
-	policy, jsonErr := model.RetentionPolicyWithAppliedFromJson(r.Body)
-	if jsonErr != nil {
-		c.SetInvalidParam("policy")
-		return
-	}
-	auditRec := c.MakeAuditRecord("createPolicy", audit.Fail)
-	defer c.LogAuditRec(auditRec)
-	auditRec.AddMeta("policy", policy)
-	if !c.IsSystemAdmin() {
-		c.SetPermissionError(model.PERMISSION_MANAGE_SYSTEM)
-		return
-	}
-
-	newPolicy, err := c.App.CreateRetentionPolicy(policy)
-	if err != nil {
-		c.Err = err
-		return
-	}
-
-	auditRec.AddMeta("policy", newPolicy) // overwrite meta
-	auditRec.Success()
-	w.WriteHeader(http.StatusCreated)
-	w.Write(newPolicy.ToJson())
-}
-
-func patchPolicy(c *Context, w http.ResponseWriter, r *http.Request) {
-	patch, jsonErr := model.RetentionPolicyWithAppliedFromJson(r.Body)
-	if jsonErr != nil {
-		c.SetInvalidParam("policy")
-	}
-	c.RequirePolicyId()
-	patch.Id = c.Params.PolicyId
-
-	auditRec := c.MakeAuditRecord("patchPolicy", audit.Fail)
-	defer c.LogAuditRec(auditRec)
-	auditRec.AddMeta("patch", patch)
-	if !c.IsSystemAdmin() {
-		c.SetPermissionError(model.PERMISSION_MANAGE_SYSTEM)
-		return
-	}
-
-	policy, err := c.App.PatchRetentionPolicy(patch)
-	if err != nil {
-		c.Err = err
-		return
-	}
-	auditRec.Success()
-	w.Write(policy.ToJson())
-}
-
-func updatePolicy(c *Context, w http.ResponseWriter, r *http.Request) {
-	update, jsonErr := model.RetentionPolicyWithAppliedFromJson(r.Body)
-	if jsonErr != nil {
-		c.SetInvalidParam("policy")
-	}
-	c.RequirePolicyId()
-	update.Id = c.Params.PolicyId
-
-	auditRec := c.MakeAuditRecord("updatePolicy", audit.Fail)
-	defer c.LogAuditRec(auditRec)
-	auditRec.AddMeta("update", update)
-	if !c.IsSystemAdmin() {
-		c.SetPermissionError(model.PERMISSION_MANAGE_SYSTEM)
-		return
-	}
-
-	policy, err := c.App.UpdateRetentionPolicy(update)
-	if err != nil {
-		c.Err = err
-		return
-	}
-	auditRec.Success()
-	w.Write(policy.ToJson())
-}
-
-func deletePolicy(c *Context, w http.ResponseWriter, r *http.Request) {
-	c.RequirePolicyId()
-	policyId := c.Params.PolicyId
-
-	auditRec := c.MakeAuditRecord("deletePolicy", audit.Fail)
-	defer c.LogAuditRec(auditRec)
-	auditRec.AddMeta("policy_id", policyId)
-	if !c.IsSystemAdmin() {
-		c.SetPermissionError(model.PERMISSION_MANAGE_SYSTEM)
-		return
-	}
-
-	err := c.App.DeleteRetentionPolicy(policyId)
-	if err != nil {
-		c.Err = err
-		return
-	}
-	auditRec.Success()
-	w.WriteHeader(http.StatusNoContent)
-}
-
-func addTeamsToPolicy(c *Context, w http.ResponseWriter, r *http.Request) {
-	c.RequirePolicyId()
-	policyId := c.Params.PolicyId
-	var lst teamIdsList
-	jsonErr := json.NewDecoder(r.Body).Decode(&lst)
-	if jsonErr != nil {
-		c.SetInvalidParam("team_ids")
-		return
-	}
-	auditRec := c.MakeAuditRecord("addTeamsToPolicy", audit.Fail)
-	defer c.LogAuditRec(auditRec)
-	auditRec.AddMeta("policy_id", policyId)
-	auditRec.AddMeta("team_ids", lst.TeamIds)
-	if !c.IsSystemAdmin() {
-		c.SetPermissionError(model.PERMISSION_MANAGE_SYSTEM)
-		return
-	}
-
-	err := c.App.AddTeamsToRetentionPolicy(policyId, lst.TeamIds)
-	if err != nil {
-		c.Err = err
-		return
-	}
-
-	auditRec.Success()
-	w.WriteHeader(http.StatusNoContent)
-}
-
-func removeTeamsFromPolicy(c *Context, w http.ResponseWriter, r *http.Request) {
-	c.RequirePolicyId()
-	policyId := c.Params.PolicyId
-	var lst teamIdsList
-	jsonErr := json.NewDecoder(r.Body).Decode(&lst)
-	if jsonErr != nil {
-		c.SetInvalidParam("team_ids")
-		return
-	}
-	auditRec := c.MakeAuditRecord("removeTeamsFromPolicy", audit.Fail)
-	defer c.LogAuditRec(auditRec)
-	auditRec.AddMeta("policy_id", policyId)
-	auditRec.AddMeta("team_ids", lst.TeamIds)
-	if !c.IsSystemAdmin() {
-		c.SetPermissionError(model.PERMISSION_MANAGE_SYSTEM)
-		return
-	}
-
-	err := c.App.RemoveTeamsFromRetentionPolicy(policyId, lst.TeamIds)
-	if err != nil {
-		c.Err = err
-		return
-	}
-
-	auditRec.Success()
-	w.WriteHeader(http.StatusNoContent)
-}
-
-func addChannelsToPolicy(c *Context, w http.ResponseWriter, r *http.Request) {
-	c.RequirePolicyId()
-	policyId := c.Params.PolicyId
-	var lst channelIdsList
-	jsonErr := json.NewDecoder(r.Body).Decode(&lst)
-	if jsonErr != nil {
-		c.SetInvalidParam("channel_ids")
-		return
-	}
-	auditRec := c.MakeAuditRecord("addChannelsToPolicy", audit.Fail)
-	defer c.LogAuditRec(auditRec)
-	auditRec.AddMeta("policy_id", policyId)
-	auditRec.AddMeta("channel_ids", lst.ChannelIds)
-	if !c.IsSystemAdmin() {
-		c.SetPermissionError(model.PERMISSION_MANAGE_SYSTEM)
-		return
-	}
-
-	err := c.App.AddChannelsToRetentionPolicy(policyId, lst.ChannelIds)
-	if err != nil {
-		c.Err = err
-		return
-	}
-
-	auditRec.Success()
-	w.WriteHeader(http.StatusNoContent)
-}
-
-func removeChannelsFromPolicy(c *Context, w http.ResponseWriter, r *http.Request) {
-	c.RequirePolicyId()
-	policyId := c.Params.PolicyId
-	var lst channelIdsList
-	jsonErr := json.NewDecoder(r.Body).Decode(&lst)
-	if jsonErr != nil {
-		c.SetInvalidParam("channel_ids")
-		return
-	}
-	auditRec := c.MakeAuditRecord("removeChannelsFromPolicy", audit.Fail)
-	defer c.LogAuditRec(auditRec)
-	auditRec.AddMeta("policy_id", policyId)
-	auditRec.AddMeta("channel_ids", lst.ChannelIds)
-	if !c.IsSystemAdmin() {
-		c.SetPermissionError(model.PERMISSION_MANAGE_SYSTEM)
-		return
-	}
-
-	err := c.App.RemoveChannelsFromRetentionPolicy(policyId, lst.ChannelIds)
-	if err != nil {
-		c.Err = err
-		return
-	}
-
-=======
->>>>>>> 3350d9b7
+	if err != nil {
+		c.Err = err
+		return
+	}
+
 	auditRec.Success()
 	w.WriteHeader(http.StatusNoContent)
 }