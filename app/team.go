// Copyright (c) 2015-present Mattermost, Inc. All Rights Reserved.
// See LICENSE.txt for license information.

package app

import (
	"bytes"
	"fmt"
	"image"
	"image/png"
	"io"
	"mime/multipart"
	"net/http"
	"net/url"
	"strings"

	"github.com/disintegration/imaging"
	"github.com/mattermost/mattermost-server/v5/mlog"
	"github.com/mattermost/mattermost-server/v5/model"
	"github.com/mattermost/mattermost-server/v5/plugin"
	"github.com/mattermost/mattermost-server/v5/store"
	"github.com/mattermost/mattermost-server/v5/utils"
)

func (a *App) CreateTeam(team *model.Team) (*model.Team, *model.AppError) {
	team.InviteId = ""
	rteam, err := a.Srv().Store.Team().Save(team)
	if err != nil {
		return nil, err
	}

	if _, err := a.CreateDefaultChannels(rteam.Id); err != nil {
		return nil, err
	}

	return rteam, nil
}

func (a *App) CreateTeamWithUser(team *model.Team, userId string) (*model.Team, *model.AppError) {
	user, err := a.GetUser(userId)
	if err != nil {
		return nil, err
	}
	team.Email = user.Email

	if !a.isTeamEmailAllowed(user, team) {
		return nil, model.NewAppError("isTeamEmailAllowed", "api.team.is_team_creation_allowed.domain.app_error", nil, "", http.StatusBadRequest)
	}

	rteam, err := a.CreateTeam(team)
	if err != nil {
		return nil, err
	}

	if err = a.JoinUserToTeam(rteam, user, ""); err != nil {
		return nil, err
	}

	return rteam, nil
}

func (a *App) normalizeDomains(domains string) []string {
	// commas and @ signs are optional
	// can be in the form of "@corp.mattermost.com, mattermost.com mattermost.org" -> corp.mattermost.com mattermost.com mattermost.org
	return strings.Fields(strings.TrimSpace(strings.ToLower(strings.Replace(strings.Replace(domains, "@", " ", -1), ",", " ", -1))))
}

func (a *App) isEmailAddressAllowed(email string, allowedDomains []string) bool {
	for _, restriction := range allowedDomains {
		domains := a.normalizeDomains(restriction)
		if len(domains) <= 0 {
			continue
		}
		matched := false
		for _, d := range domains {
			if strings.HasSuffix(email, "@"+d) {
				matched = true
				break
			}
		}
		if !matched {
			return false
		}
	}

	return true
}

func (a *App) isTeamEmailAllowed(user *model.User, team *model.Team) bool {
	if user.IsBot {
		return true
	}
	email := strings.ToLower(user.Email)
	allowedDomains := a.getAllowedDomains(user, team)
	return a.isEmailAddressAllowed(email, allowedDomains)
}

func (a *App) getAllowedDomains(user *model.User, team *model.Team) []string {
	if user.IsGuest() {
		return []string{*a.Config().GuestAccountsSettings.RestrictCreationToDomains}
	}
	// First check per team allowedDomains, then app wide restrictions
	return []string{team.AllowedDomains, *a.Config().TeamSettings.RestrictCreationToDomains}
}

func (a *App) UpdateTeam(team *model.Team) (*model.Team, *model.AppError) {
	oldTeam, err := a.GetTeam(team.Id)
	if err != nil {
		return nil, err
	}

	validDomains := a.normalizeDomains(*a.Config().TeamSettings.RestrictCreationToDomains)
	if len(validDomains) > 0 {
		for _, domain := range a.normalizeDomains(team.AllowedDomains) {
			matched := false
			for _, d := range validDomains {
				if domain == d {
					matched = true
					break
				}
			}
			if !matched {
				err = model.NewAppError("UpdateTeam", "api.team.update_restricted_domains.mismatch.app_error", map[string]interface{}{"Domain": domain}, "", http.StatusBadRequest)
				return nil, err
			}
		}
	}

	oldTeam.DisplayName = team.DisplayName
	oldTeam.Description = team.Description
	oldTeam.AllowOpenInvite = team.AllowOpenInvite
	oldTeam.CompanyName = team.CompanyName
	oldTeam.AllowedDomains = team.AllowedDomains
	oldTeam.LastTeamIconUpdate = team.LastTeamIconUpdate
	oldTeam.GroupConstrained = team.GroupConstrained

	oldTeam, err = a.updateTeamUnsanitized(oldTeam)
	if err != nil {
		return team, err
	}

	a.sendTeamEvent(oldTeam, model.WEBSOCKET_EVENT_UPDATE_TEAM)

	return oldTeam, nil
}

func (a *App) updateTeamUnsanitized(team *model.Team) (*model.Team, *model.AppError) {
	return a.Srv().Store.Team().Update(team)
}

// RenameTeam is used to rename the team Name and the DisplayName fields
func (a *App) RenameTeam(team *model.Team, newTeamName string, newDisplayName string) (*model.Team, *model.AppError) {

	// check if name is occupied
	_, errnf := a.GetTeamByName(newTeamName)

	// "-" can be used as a newTeamName if only DisplayName change is wanted
	if errnf == nil && newTeamName != "-" {
		errbody := fmt.Sprintf("team with name %s already exists", newTeamName)
		return nil, model.NewAppError("RenameTeam", "app.team.rename_team.name_occupied", nil, errbody, http.StatusBadRequest)
	}

	if newTeamName != "-" {
		team.Name = newTeamName
	}

	if newDisplayName != "" {
		team.DisplayName = newDisplayName
	}

	newTeam, err := a.updateTeamUnsanitized(team)
	if err != nil {
		return nil, err
	}

	return newTeam, nil
}

func (a *App) UpdateTeamScheme(team *model.Team) (*model.Team, *model.AppError) {
	oldTeam, err := a.GetTeam(team.Id)
	if err != nil {
		return nil, err
	}

	oldTeam.SchemeId = team.SchemeId

	if oldTeam, err = a.Srv().Store.Team().Update(oldTeam); err != nil {
		return nil, err
	}

	a.sendTeamEvent(oldTeam, model.WEBSOCKET_EVENT_UPDATE_TEAM)

	return oldTeam, nil
}

func (a *App) UpdateTeamPrivacy(teamId string, teamType string, allowOpenInvite bool) *model.AppError {
	oldTeam, err := a.GetTeam(teamId)
	if err != nil {
		return err
	}

	oldTeam.Type = teamType
	oldTeam.AllowOpenInvite = allowOpenInvite

	if oldTeam, err = a.Srv().Store.Team().Update(oldTeam); err != nil {
		return err
	}

	a.sendTeamEvent(oldTeam, model.WEBSOCKET_EVENT_UPDATE_TEAM)

	return nil
}

func (a *App) PatchTeam(teamId string, patch *model.TeamPatch) (*model.Team, *model.AppError) {
	team, err := a.GetTeam(teamId)
	if err != nil {
		return nil, err
	}

	team.Patch(patch)

	updatedTeam, err := a.UpdateTeam(team)
	if err != nil {
		return nil, err
	}

	a.sendTeamEvent(updatedTeam, model.WEBSOCKET_EVENT_UPDATE_TEAM)

	return updatedTeam, nil
}

func (a *App) RegenerateTeamInviteId(teamId string) (*model.Team, *model.AppError) {
	team, err := a.GetTeam(teamId)
	if err != nil {
		return nil, err
	}

	team.InviteId = model.NewId()

	updatedTeam, err := a.Srv().Store.Team().Update(team)
	if err != nil {
		return nil, err
	}

	a.sendTeamEvent(updatedTeam, model.WEBSOCKET_EVENT_UPDATE_TEAM)

	return updatedTeam, nil
}

func (a *App) sendTeamEvent(team *model.Team, event string) {
	sanitizedTeam := &model.Team{}
	*sanitizedTeam = *team
	sanitizedTeam.Sanitize()

	teamId := "" // no filtering by teamId by default
	if event == model.WEBSOCKET_EVENT_UPDATE_TEAM {
		// in case of update_team event - we send the message only to members of that team
		teamId = team.Id
	}
	message := model.NewWebSocketEvent(event, teamId, "", "", nil)
	message.Add("team", sanitizedTeam.ToJson())
	a.Publish(message)
}

func (a *App) GetSchemeRolesForTeam(teamId string) (string, string, string, *model.AppError) {
	team, err := a.GetTeam(teamId)
	if err != nil {
		return "", "", "", err
	}

	if team.SchemeId != nil && len(*team.SchemeId) != 0 {
		scheme, err := a.GetScheme(*team.SchemeId)
		if err != nil {
			return "", "", "", err
		}
		return scheme.DefaultTeamGuestRole, scheme.DefaultTeamUserRole, scheme.DefaultTeamAdminRole, nil
	}

	return model.TEAM_GUEST_ROLE_ID, model.TEAM_USER_ROLE_ID, model.TEAM_ADMIN_ROLE_ID, nil
}

func (a *App) UpdateTeamMemberRoles(teamId string, userId string, newRoles string) (*model.TeamMember, *model.AppError) {
	member, err := a.Srv().Store.Team().GetMember(teamId, userId)
	if err != nil {
		return nil, err
	}

	if member == nil {
		err = model.NewAppError("UpdateTeamMemberRoles", "api.team.update_member_roles.not_a_member", nil, "userId="+userId+" teamId="+teamId, http.StatusBadRequest)
		return nil, err
	}

	schemeGuestRole, schemeUserRole, schemeAdminRole, err := a.GetSchemeRolesForTeam(teamId)
	if err != nil {
		return nil, err
	}

	prevSchemeGuestValue := member.SchemeGuest

	var newExplicitRoles []string
	member.SchemeGuest = false
	member.SchemeUser = false
	member.SchemeAdmin = false

	for _, roleName := range strings.Fields(newRoles) {
		var role *model.Role
		role, err = a.GetRoleByName(roleName)
		if err != nil {
			err.StatusCode = http.StatusBadRequest
			return nil, err
		}
		if !role.SchemeManaged {
			// The role is not scheme-managed, so it's OK to apply it to the explicit roles field.
			newExplicitRoles = append(newExplicitRoles, roleName)
		} else {
			// The role is scheme-managed, so need to check if it is part of the scheme for this channel or not.
			switch roleName {
			case schemeAdminRole:
				member.SchemeAdmin = true
			case schemeUserRole:
				member.SchemeUser = true
			case schemeGuestRole:
				member.SchemeGuest = true
			default:
				// If not part of the scheme for this team, then it is not allowed to apply it as an explicit role.
				return nil, model.NewAppError("UpdateTeamMemberRoles", "api.channel.update_team_member_roles.scheme_role.app_error", nil, "role_name="+roleName, http.StatusBadRequest)
			}
		}
	}

	if member.SchemeGuest && member.SchemeUser {
		return nil, model.NewAppError("UpdateTeamMemberRoles", "api.team.update_team_member_roles.guest_and_user.app_error", nil, "", http.StatusBadRequest)
	}

	if prevSchemeGuestValue != member.SchemeGuest {
		return nil, model.NewAppError("UpdateTeamMemberRoles", "api.channel.update_team_member_roles.changing_guest_role.app_error", nil, "", http.StatusBadRequest)
	}

	member.ExplicitRoles = strings.Join(newExplicitRoles, " ")

	member, err = a.Srv().Store.Team().UpdateMember(member)
	if err != nil {
		return nil, err
	}

	a.ClearSessionCacheForUser(userId)

	a.sendUpdatedMemberRoleEvent(userId, member)

	return member, nil
}

func (a *App) UpdateTeamMemberSchemeRoles(teamId string, userId string, isSchemeGuest bool, isSchemeUser bool, isSchemeAdmin bool) (*model.TeamMember, *model.AppError) {
	member, err := a.GetTeamMember(teamId, userId)
	if err != nil {
		return nil, err
	}

	member.SchemeAdmin = isSchemeAdmin
	member.SchemeUser = isSchemeUser
	member.SchemeGuest = isSchemeGuest

	if member.SchemeUser && member.SchemeGuest {
		return nil, model.NewAppError("UpdateTeamMemberSchemeRoles", "api.team.update_team_member_roles.guest_and_user.app_error", nil, "", http.StatusBadRequest)
	}

	// If the migration is not completed, we also need to check the default team_admin/team_user roles are not present in the roles field.
	if err = a.IsPhase2MigrationCompleted(); err != nil {
		member.ExplicitRoles = RemoveRoles([]string{model.TEAM_GUEST_ROLE_ID, model.TEAM_USER_ROLE_ID, model.TEAM_ADMIN_ROLE_ID}, member.ExplicitRoles)
	}

	member, err = a.Srv().Store.Team().UpdateMember(member)
	if err != nil {
		return nil, err
	}

	a.ClearSessionCacheForUser(userId)

	a.sendUpdatedMemberRoleEvent(userId, member)

	return member, nil
}

func (a *App) sendUpdatedMemberRoleEvent(userId string, member *model.TeamMember) {
	message := model.NewWebSocketEvent(model.WEBSOCKET_EVENT_MEMBERROLE_UPDATED, "", "", userId, nil)
	message.Add("member", member.ToJson())
	a.Publish(message)
}

func (a *App) AddUserToTeam(teamId string, userId string, userRequestorId string) (*model.Team, *model.AppError) {
	tchan := make(chan store.StoreResult, 1)
	go func() {
		team, err := a.Srv().Store.Team().Get(teamId)
		tchan <- store.StoreResult{Data: team, Err: err}
		close(tchan)
	}()

	uchan := make(chan store.StoreResult, 1)
	go func() {
		user, err := a.Srv().Store.User().Get(userId)
		uchan <- store.StoreResult{Data: user, Err: err}
		close(uchan)
	}()

	result := <-tchan
	if result.Err != nil {
		return nil, result.Err
	}
	team := result.Data.(*model.Team)

	result = <-uchan
	if result.Err != nil {
		return nil, result.Err
	}
	user := result.Data.(*model.User)

	if err := a.JoinUserToTeam(team, user, userRequestorId); err != nil {
		return nil, err
	}

	return team, nil
}

func (a *App) AddUserToTeamByTeamId(teamId string, user *model.User) *model.AppError {
	team, err := a.Srv().Store.Team().Get(teamId)
	if err != nil {
		return err
	}

	return a.JoinUserToTeam(team, user, "")
}

func (a *App) AddUserToTeamByToken(userId string, tokenId string) (*model.Team, *model.AppError) {
	token, err := a.Srv().Store.Token().GetByToken(tokenId)
	if err != nil {
		return nil, model.NewAppError("AddUserToTeamByToken", "api.user.create_user.signup_link_invalid.app_error", nil, err.Error(), http.StatusBadRequest)
	}

	if token.Type != TOKEN_TYPE_TEAM_INVITATION && token.Type != TOKEN_TYPE_GUEST_INVITATION {
		return nil, model.NewAppError("AddUserToTeamByToken", "api.user.create_user.signup_link_invalid.app_error", nil, "", http.StatusBadRequest)
	}

	if model.GetMillis()-token.CreateAt >= INVITATION_EXPIRY_TIME {
		a.DeleteToken(token)
		return nil, model.NewAppError("AddUserToTeamByToken", "api.user.create_user.signup_link_expired.app_error", nil, "", http.StatusBadRequest)
	}

	tokenData := model.MapFromJson(strings.NewReader(token.Extra))

	tchan := make(chan store.StoreResult, 1)
	go func() {
		team, err := a.Srv().Store.Team().Get(tokenData["teamId"])
		tchan <- store.StoreResult{Data: team, Err: err}
		close(tchan)
	}()

	uchan := make(chan store.StoreResult, 1)
	go func() {
		user, err := a.Srv().Store.User().Get(userId)
		uchan <- store.StoreResult{Data: user, Err: err}
		close(uchan)
	}()

	result := <-tchan
	if result.Err != nil {
		return nil, result.Err
	}
	team := result.Data.(*model.Team)

	if team.IsGroupConstrained() {
		return nil, model.NewAppError("AddUserToTeamByToken", "app.team.invite_token.group_constrained.error", nil, "", http.StatusForbidden)
	}

	result = <-uchan
	if result.Err != nil {
		return nil, result.Err
	}
	user := result.Data.(*model.User)

	if user.IsGuest() && token.Type == TOKEN_TYPE_TEAM_INVITATION {
		return nil, model.NewAppError("AddUserToTeamByToken", "api.user.create_user.invalid_invitation_type.app_error", nil, "", http.StatusBadRequest)
	}
	if !user.IsGuest() && token.Type == TOKEN_TYPE_GUEST_INVITATION {
		return nil, model.NewAppError("AddUserToTeamByToken", "api.user.create_user.invalid_invitation_type.app_error", nil, "", http.StatusBadRequest)
	}

	if err := a.JoinUserToTeam(team, user, ""); err != nil {
		return nil, err
	}

	if token.Type == TOKEN_TYPE_GUEST_INVITATION {
		channels, err := a.Srv().Store.Channel().GetChannelsByIds(strings.Split(tokenData["channels"], " "))
		if err != nil {
			return nil, err
		}

		for _, channel := range channels {
			_, err := a.AddUserToChannel(user, channel)
			if err != nil {
				mlog.Error("error adding user to channel", mlog.Err(err))
			}
		}
	}

	if err := a.DeleteToken(token); err != nil {
		return nil, err
	}

	return team, nil
}

func (a *App) AddUserToTeamByInviteId(inviteId string, userId string) (*model.Team, *model.AppError) {
	tchan := make(chan store.StoreResult, 1)
	go func() {
		team, err := a.Srv().Store.Team().GetByInviteId(inviteId)
		tchan <- store.StoreResult{Data: team, Err: err}
		close(tchan)
	}()

	uchan := make(chan store.StoreResult, 1)
	go func() {
		user, err := a.Srv().Store.User().Get(userId)
		uchan <- store.StoreResult{Data: user, Err: err}
		close(uchan)
	}()

	result := <-tchan
	if result.Err != nil {
		return nil, result.Err
	}
	team := result.Data.(*model.Team)

	result = <-uchan
	if result.Err != nil {
		return nil, result.Err
	}
	user := result.Data.(*model.User)

	if err := a.JoinUserToTeam(team, user, ""); err != nil {
		return nil, err
	}

	return team, nil
}

// Returns three values:
// 1. a pointer to the team member, if successful
// 2. a boolean: true if the user has a non-deleted team member for that team already, otherwise false.
// 3. a pointer to an AppError if something went wrong.
func (a *App) joinUserToTeam(team *model.Team, user *model.User) (*model.TeamMember, bool, *model.AppError) {
	tm := &model.TeamMember{
		TeamId:      team.Id,
		UserId:      user.Id,
		SchemeGuest: user.IsGuest(),
		SchemeUser:  !user.IsGuest(),
	}

	if !user.IsGuest() {
		userShouldBeAdmin, err := a.UserIsInAdminRoleGroup(user.Id, team.Id, model.GroupSyncableTypeTeam)
		if err != nil {
			return nil, false, err
		}
		tm.SchemeAdmin = userShouldBeAdmin
	}

	if team.Email == user.Email {
		tm.SchemeAdmin = true
	}

	rtm, err := a.Srv().Store.Team().GetMember(team.Id, user.Id)
	if err != nil {
		// Membership appears to be missing. Lets try to add.
		var tmr *model.TeamMember
		tmr, err = a.Srv().Store.Team().SaveMember(tm, *a.Config().TeamSettings.MaxUsersPerTeam)
		if err != nil {
			return nil, false, err
		}
		return tmr, false, nil
	}

	// Membership already exists.  Check if deleted and update, otherwise do nothing
	// Do nothing if already added
	if rtm.DeleteAt == 0 {
		return rtm, true, nil
	}

	membersCount, err := a.Srv().Store.Team().GetActiveMemberCount(tm.TeamId, nil)
	if err != nil {
		return nil, false, err
	}

	if membersCount >= int64(*a.Config().TeamSettings.MaxUsersPerTeam) {
		return nil, false, model.NewAppError("joinUserToTeam", "app.team.join_user_to_team.max_accounts.app_error", nil, "teamId="+tm.TeamId, http.StatusBadRequest)
	}

	member, err := a.Srv().Store.Team().UpdateMember(tm)
	if err != nil {
		return nil, false, err
	}

	return member, false, nil
}

func (a *App) JoinUserToTeam(team *model.Team, user *model.User, userRequestorId string) *model.AppError {
	if !a.isTeamEmailAllowed(user, team) {
		return model.NewAppError("JoinUserToTeam", "api.team.join_user_to_team.allowed_domains.app_error", nil, "", http.StatusBadRequest)
	}
	tm, alreadyAdded, err := a.joinUserToTeam(team, user)
	if err != nil {
		return err
	}
	if alreadyAdded {
		return nil
	}

	if pluginsEnvironment := a.GetPluginsEnvironment(); pluginsEnvironment != nil {
		var actor *model.User
		if userRequestorId != "" {
			actor, _ = a.GetUser(userRequestorId)
		}

		a.Srv().Go(func() {
			pluginContext := a.PluginContext()
			pluginsEnvironment.RunMultiPluginHook(func(hooks plugin.Hooks) bool {
				hooks.UserHasJoinedTeam(pluginContext, tm, actor)
				return true
			}, plugin.UserHasJoinedTeamId)
		})
	}

	if _, err := a.Srv().Store.User().UpdateUpdateAt(user.Id); err != nil {
		return err
	}

	shouldBeAdmin := team.Email == user.Email

	if !user.IsGuest() {
		// Soft error if there is an issue joining the default channels
		if err := a.JoinDefaultChannels(team.Id, user, shouldBeAdmin, userRequestorId); err != nil {
			mlog.Error(
				"Encountered an issue joining default channels.",
				mlog.String("user_id", user.Id),
				mlog.String("team_id", team.Id),
				mlog.Err(err),
			)
		}
	}

	a.ClearSessionCacheForUser(user.Id)
	a.InvalidateCacheForUser(user.Id)
	a.InvalidateCacheForUserTeams(user.Id)

	message := model.NewWebSocketEvent(model.WEBSOCKET_EVENT_ADDED_TO_TEAM, "", "", user.Id, nil)
	message.Add("team_id", team.Id)
	message.Add("user_id", user.Id)
	a.Publish(message)

	return nil
}

func (a *App) GetTeam(teamId string) (*model.Team, *model.AppError) {
	return a.Srv().Store.Team().Get(teamId)
}

func (a *App) GetTeamByName(name string) (*model.Team, *model.AppError) {
	return a.Srv().Store.Team().GetByName(name)
}

func (a *App) GetTeamByInviteId(inviteId string) (*model.Team, *model.AppError) {
	return a.Srv().Store.Team().GetByInviteId(inviteId)
}

func (a *App) GetAllTeams() ([]*model.Team, *model.AppError) {
	return a.Srv().Store.Team().GetAll()
}

func (a *App) GetAllTeamsPage(offset int, limit int) ([]*model.Team, *model.AppError) {
	return a.Srv().Store.Team().GetAllPage(offset, limit)
}

func (a *App) GetAllTeamsPageWithCount(offset int, limit int) (*model.TeamsWithCount, *model.AppError) {
	totalCount, err := a.Srv().Store.Team().AnalyticsTeamCount(true)
	if err != nil {
		return nil, err
	}
	teams, err := a.Srv().Store.Team().GetAllPage(offset, limit)
	if err != nil {
		return nil, err
	}
	return &model.TeamsWithCount{Teams: teams, TotalCount: totalCount}, nil
}

func (a *App) GetAllPrivateTeams() ([]*model.Team, *model.AppError) {
	return a.Srv().Store.Team().GetAllPrivateTeamListing()
}

func (a *App) GetAllPrivateTeamsPage(offset int, limit int) ([]*model.Team, *model.AppError) {
	return a.Srv().Store.Team().GetAllPrivateTeamPageListing(offset, limit)
}

func (a *App) GetAllPrivateTeamsPageWithCount(offset int, limit int) (*model.TeamsWithCount, *model.AppError) {
	totalCount, err := a.Srv().Store.Team().AnalyticsPrivateTeamCount()
	if err != nil {
		return nil, err
	}
	teams, err := a.Srv().Store.Team().GetAllPrivateTeamPageListing(offset, limit)
	if err != nil {
		return nil, err
	}
	return &model.TeamsWithCount{Teams: teams, TotalCount: totalCount}, nil
}

func (a *App) GetAllPublicTeams() ([]*model.Team, *model.AppError) {
	return a.Srv().Store.Team().GetAllTeamListing()
}

func (a *App) GetAllPublicTeamsPage(offset int, limit int) ([]*model.Team, *model.AppError) {
	return a.Srv().Store.Team().GetAllTeamPageListing(offset, limit)
}

func (a *App) GetAllPublicTeamsPageWithCount(offset int, limit int) (*model.TeamsWithCount, *model.AppError) {
	totalCount, err := a.Srv().Store.Team().AnalyticsPublicTeamCount()
	if err != nil {
		return nil, err
	}
	teams, err := a.Srv().Store.Team().GetAllPublicTeamPageListing(offset, limit)
	if err != nil {
		return nil, err
	}
	return &model.TeamsWithCount{Teams: teams, TotalCount: totalCount}, nil
}

// SearchAllTeams returns a team list and the total count of the results
func (a *App) SearchAllTeams(searchOpts *model.TeamSearch) ([]*model.Team, int64, *model.AppError) {
	if searchOpts.IsPaginated() {
		return a.Srv().Store.Team().SearchAllPaged(searchOpts.Term, *searchOpts.Page, *searchOpts.PerPage)
	}
	results, err := a.Srv().Store.Team().SearchAll(searchOpts.Term)
	return results, int64(len(results)), err
}

func (a *App) SearchPublicTeams(term string) ([]*model.Team, *model.AppError) {
	return a.Srv().Store.Team().SearchOpen(term)
}

func (a *App) SearchPrivateTeams(term string) ([]*model.Team, *model.AppError) {
	return a.Srv().Store.Team().SearchPrivate(term)
}

func (a *App) GetTeamsForUser(userId string) ([]*model.Team, *model.AppError) {
	return a.Srv().Store.Team().GetTeamsByUserId(userId)
}

func (a *App) GetTeamMember(teamId, userId string) (*model.TeamMember, *model.AppError) {
	return a.Srv().Store.Team().GetMember(teamId, userId)
}

func (a *App) GetTeamMembersForUser(userId string) ([]*model.TeamMember, *model.AppError) {
	return a.Srv().Store.Team().GetTeamsForUser(userId)
}

func (a *App) GetTeamMembersForUserWithPagination(userId string, page, perPage int) ([]*model.TeamMember, *model.AppError) {
	return a.Srv().Store.Team().GetTeamsForUserWithPagination(userId, page, perPage)
}

func (a *App) GetTeamMembers(teamId string, offset int, limit int, restrictions *model.ViewUsersRestrictions) ([]*model.TeamMember, *model.AppError) {
	return a.Srv().Store.Team().GetMembers(teamId, offset, limit, restrictions)
}

func (a *App) GetTeamMembersByIds(teamId string, userIds []string, restrictions *model.ViewUsersRestrictions) ([]*model.TeamMember, *model.AppError) {
	return a.Srv().Store.Team().GetMembersByIds(teamId, userIds, restrictions)
}

func (a *App) AddTeamMember(teamId, userId string) (*model.TeamMember, *model.AppError) {
	if _, err := a.AddUserToTeam(teamId, userId, ""); err != nil {
		return nil, err
	}

	teamMember, err := a.GetTeamMember(teamId, userId)
	if err != nil {
		return nil, err
	}

	message := model.NewWebSocketEvent(model.WEBSOCKET_EVENT_ADDED_TO_TEAM, "", "", userId, nil)
	message.Add("team_id", teamId)
	message.Add("user_id", userId)
	a.Publish(message)

	return teamMember, nil
}

func (a *App) AddTeamMembers(teamId string, userIds []string, userRequestorId string, graceful bool) ([]*model.TeamMemberWithError, *model.AppError) {
	var membersWithErrors []*model.TeamMemberWithError

	for _, userId := range userIds {
		if _, err := a.AddUserToTeam(teamId, userId, userRequestorId); err != nil {
			if graceful {
				membersWithErrors = append(membersWithErrors, &model.TeamMemberWithError{
					UserId: userId,
					Error:  err,
				})
				continue
			}
			return nil, err
		}

		teamMember, err := a.GetTeamMember(teamId, userId)
		if err != nil {
			return nil, err
		}
		membersWithErrors = append(membersWithErrors, &model.TeamMemberWithError{
			UserId: userId,
			Member: teamMember,
		})

		message := model.NewWebSocketEvent(model.WEBSOCKET_EVENT_ADDED_TO_TEAM, "", "", userId, nil)
		message.Add("team_id", teamId)
		message.Add("user_id", userId)
		a.Publish(message)
	}

	return membersWithErrors, nil
}

func (a *App) AddTeamMemberByToken(userId, tokenId string) (*model.TeamMember, *model.AppError) {
	team, err := a.AddUserToTeamByToken(userId, tokenId)
	if err != nil {
		return nil, err
	}

	teamMember, err := a.GetTeamMember(team.Id, userId)
	if err != nil {
		return nil, err
	}

	return teamMember, nil
}

func (a *App) AddTeamMemberByInviteId(inviteId, userId string) (*model.TeamMember, *model.AppError) {
	team, err := a.AddUserToTeamByInviteId(inviteId, userId)
	if err != nil {
		return nil, err
	}

	if team.IsGroupConstrained() {
		return nil, model.NewAppError("AddTeamMemberByInviteId", "app.team.invite_id.group_constrained.error", nil, "", http.StatusForbidden)
	}

	teamMember, err := a.GetTeamMember(team.Id, userId)
	if err != nil {
		return nil, err
	}
	return teamMember, nil
}

func (a *App) GetTeamUnread(teamId, userId string) (*model.TeamUnread, *model.AppError) {
	channelUnreads, err := a.Srv().Store.Team().GetChannelUnreadsForTeam(teamId, userId)
	if err != nil {
		return nil, err
	}

	var teamUnread = &model.TeamUnread{
		MsgCount:     0,
		MentionCount: 0,
		TeamId:       teamId,
	}

	for _, cu := range channelUnreads {
		teamUnread.MentionCount += cu.MentionCount

		if cu.NotifyProps[model.MARK_UNREAD_NOTIFY_PROP] != model.CHANNEL_MARK_UNREAD_MENTION {
			teamUnread.MsgCount += cu.MsgCount
		}
	}

	return teamUnread, nil
}

func (a *App) RemoveUserFromTeam(teamId string, userId string, requestorId string) *model.AppError {
	tchan := make(chan store.StoreResult, 1)
	go func() {
		team, err := a.Srv().Store.Team().Get(teamId)
		tchan <- store.StoreResult{Data: team, Err: err}
		close(tchan)
	}()

	uchan := make(chan store.StoreResult, 1)
	go func() {
		user, err := a.Srv().Store.User().Get(userId)
		uchan <- store.StoreResult{Data: user, Err: err}
		close(uchan)
	}()

	result := <-tchan
	if result.Err != nil {
		return result.Err
	}
	team := result.Data.(*model.Team)

	result = <-uchan
	if result.Err != nil {
		return result.Err
	}
	user := result.Data.(*model.User)

	if err := a.LeaveTeam(team, user, requestorId); err != nil {
		return err
	}

	return nil
}

func (a *App) RemoveTeamMemberFromTeam(teamMember *model.TeamMember, requestorId string) *model.AppError {
	// Send the websocket message before we actually do the remove so the user being removed gets it.
	message := model.NewWebSocketEvent(model.WEBSOCKET_EVENT_LEAVE_TEAM, teamMember.TeamId, "", "", nil)
	message.Add("user_id", teamMember.UserId)
	message.Add("team_id", teamMember.TeamId)
	a.Publish(message)

	user, err := a.Srv().Store.User().Get(teamMember.UserId)
	if err != nil {
		return err
	}

	teamMember.Roles = ""
	teamMember.DeleteAt = model.GetMillis()

	if _, err := a.Srv().Store.Team().UpdateMember(teamMember); err != nil {
		return err
	}

	if pluginsEnvironment := a.GetPluginsEnvironment(); pluginsEnvironment != nil {
		var actor *model.User
		if requestorId != "" {
			actor, _ = a.GetUser(requestorId)
		}

		a.Srv().Go(func() {
			pluginContext := a.PluginContext()
			pluginsEnvironment.RunMultiPluginHook(func(hooks plugin.Hooks) bool {
				hooks.UserHasLeftTeam(pluginContext, teamMember, actor)
				return true
			}, plugin.UserHasLeftTeamId)
		})
	}

<<<<<<< HEAD
	if _, err := a.Srv.Store.User().UpdateUpdateAt(user.Id); err != nil {
=======
	esInterface := a.Elasticsearch()
	if esInterface != nil && *a.Config().ElasticsearchSettings.EnableIndexing {
		a.Srv().Go(func() {
			if err := a.indexUser(user); err != nil {
				mlog.Error("Encountered error indexing user", mlog.String("user_id", user.Id), mlog.Err(err))
			}
		})
	}

	if _, err := a.Srv().Store.User().UpdateUpdateAt(user.Id); err != nil {
>>>>>>> 53e07a68
		return err
	}

	// delete the preferences that set the last channel used in the team and other team specific preferences
	if err := a.Srv().Store.Preference().DeleteCategory(user.Id, teamMember.TeamId); err != nil {
		return err
	}

	a.ClearSessionCacheForUser(user.Id)
	a.InvalidateCacheForUser(user.Id)
	a.InvalidateCacheForUserTeams(user.Id)

	return nil
}

func (a *App) LeaveTeam(team *model.Team, user *model.User, requestorId string) *model.AppError {
	teamMember, err := a.GetTeamMember(team.Id, user.Id)
	if err != nil {
		return model.NewAppError("LeaveTeam", "api.team.remove_user_from_team.missing.app_error", nil, err.Error(), http.StatusBadRequest)
	}

	var channelList *model.ChannelList

	if channelList, err = a.Srv().Store.Channel().GetChannels(team.Id, user.Id, true); err != nil {
		if err.Id == "store.sql_channel.get_channels.not_found.app_error" {
			channelList = &model.ChannelList{}
		} else {
			return err
		}
	}

	for _, channel := range *channelList {
		if !channel.IsGroupOrDirect() {
			a.InvalidateCacheForChannelMembers(channel.Id)
			if err = a.Srv().Store.Channel().RemoveMember(channel.Id, user.Id); err != nil {
				return err
			}
		}
	}

	channel, err := a.Srv().Store.Channel().GetByName(team.Id, model.DEFAULT_CHANNEL, false)
	if err != nil {
		return err
	}

	if *a.Config().ServiceSettings.ExperimentalEnableDefaultChannelLeaveJoinMessages {
		if requestorId == user.Id {
			if err = a.postLeaveTeamMessage(user, channel); err != nil {
				mlog.Error("Failed to post join/leave message", mlog.Err(err))
			}
		} else {
			if err = a.postRemoveFromTeamMessage(user, channel); err != nil {
				mlog.Error("Failed to post join/leave message", mlog.Err(err))
			}
		}
	}

	err = a.RemoveTeamMemberFromTeam(teamMember, requestorId)
	if err != nil {
		return err
	}

	return nil
}

func (a *App) postLeaveTeamMessage(user *model.User, channel *model.Channel) *model.AppError {
	post := &model.Post{
		ChannelId: channel.Id,
		Message:   fmt.Sprintf(utils.T("api.team.leave.left"), user.Username),
		Type:      model.POST_LEAVE_TEAM,
		UserId:    user.Id,
		Props: model.StringInterface{
			"username": user.Username,
		},
	}

	if _, err := a.CreatePost(post, channel, false); err != nil {
		return model.NewAppError("postRemoveFromChannelMessage", "api.channel.post_user_add_remove_message_and_forget.error", nil, err.Error(), http.StatusInternalServerError)
	}

	return nil
}

func (a *App) postRemoveFromTeamMessage(user *model.User, channel *model.Channel) *model.AppError {
	post := &model.Post{
		ChannelId: channel.Id,
		Message:   fmt.Sprintf(utils.T("api.team.remove_user_from_team.removed"), user.Username),
		Type:      model.POST_REMOVE_FROM_TEAM,
		UserId:    user.Id,
		Props: model.StringInterface{
			"username": user.Username,
		},
	}

	if _, err := a.CreatePost(post, channel, false); err != nil {
		return model.NewAppError("postRemoveFromTeamMessage", "api.channel.post_user_add_remove_message_and_forget.error", nil, err.Error(), http.StatusInternalServerError)
	}

	return nil
}

func (a *App) prepareInviteNewUsersToTeam(teamId, senderId string) (*model.User, *model.Team, *model.AppError) {
	tchan := make(chan store.StoreResult, 1)
	go func() {
		team, err := a.Srv().Store.Team().Get(teamId)
		tchan <- store.StoreResult{Data: team, Err: err}
		close(tchan)
	}()

	uchan := make(chan store.StoreResult, 1)
	go func() {
		user, err := a.Srv().Store.User().Get(senderId)
		uchan <- store.StoreResult{Data: user, Err: err}
		close(uchan)
	}()

	result := <-tchan
	if result.Err != nil {
		return nil, nil, result.Err
	}
	team := result.Data.(*model.Team)

	result = <-uchan
	if result.Err != nil {
		return nil, nil, result.Err
	}
	user := result.Data.(*model.User)
	return user, team, nil
}

func (a *App) InviteNewUsersToTeamGracefully(emailList []string, teamId, senderId string) ([]*model.EmailInviteWithError, *model.AppError) {
	if !*a.Config().ServiceSettings.EnableEmailInvitations {
		return nil, model.NewAppError("InviteNewUsersToTeam", "api.team.invite_members.disabled.app_error", nil, "", http.StatusNotImplemented)
	}

	if len(emailList) == 0 {
		err := model.NewAppError("InviteNewUsersToTeam", "api.team.invite_members.no_one.app_error", nil, "", http.StatusBadRequest)
		return nil, err
	}

	user, team, err := a.prepareInviteNewUsersToTeam(teamId, senderId)
	if err != nil {
		return nil, err
	}
	allowedDomains := a.getAllowedDomains(user, team)
	var inviteListWithErrors []*model.EmailInviteWithError
	var goodEmails []string
	for _, email := range emailList {
		invite := &model.EmailInviteWithError{
			Email: email,
			Error: nil,
		}
		if !a.isEmailAddressAllowed(email, allowedDomains) {
			invite.Error = model.NewAppError("InviteNewUsersToTeam", "api.team.invite_members.invalid_email.app_error", map[string]interface{}{"Addresses": email}, "", http.StatusBadRequest)
		} else {
			goodEmails = append(goodEmails, email)
		}
		inviteListWithErrors = append(inviteListWithErrors, invite)
	}

	if len(goodEmails) > 0 {
		nameFormat := *a.Config().TeamSettings.TeammateNameDisplay
		a.SendInviteEmails(team, user.GetDisplayName(nameFormat), user.Id, goodEmails, a.GetSiteURL())
	}

	return inviteListWithErrors, nil
}

func (a *App) prepareInviteGuestsToChannels(teamId string, guestsInvite *model.GuestsInvite, senderId string) (*model.User, *model.Team, []*model.Channel, *model.AppError) {
	if err := guestsInvite.IsValid(); err != nil {
		return nil, nil, nil, err
	}

	tchan := make(chan store.StoreResult, 1)
	go func() {
		team, err := a.Srv().Store.Team().Get(teamId)
		tchan <- store.StoreResult{Data: team, Err: err}
		close(tchan)
	}()
	cchan := make(chan store.StoreResult, 1)
	go func() {
		channels, err := a.Srv().Store.Channel().GetChannelsByIds(guestsInvite.Channels)
		cchan <- store.StoreResult{Data: channels, Err: err}
		close(cchan)
	}()
	uchan := make(chan store.StoreResult, 1)
	go func() {
		user, err := a.Srv().Store.User().Get(senderId)
		uchan <- store.StoreResult{Data: user, Err: err}
		close(uchan)
	}()

	result := <-cchan
	if result.Err != nil {
		return nil, nil, nil, result.Err
	}
	channels := result.Data.([]*model.Channel)

	result = <-uchan
	if result.Err != nil {
		return nil, nil, nil, result.Err
	}
	user := result.Data.(*model.User)

	result = <-tchan
	if result.Err != nil {
		return nil, nil, nil, result.Err
	}
	team := result.Data.(*model.Team)

	for _, channel := range channels {
		if channel.TeamId != teamId {
			return nil, nil, nil, model.NewAppError("InviteGuestsToChannels", "api.team.invite_guests.channel_in_invalid_team.app_error", nil, "", http.StatusBadRequest)
		}
	}
	return user, team, channels, nil
}

func (a *App) InviteGuestsToChannelsGracefully(teamId string, guestsInvite *model.GuestsInvite, senderId string) ([]*model.EmailInviteWithError, *model.AppError) {
	if !*a.Config().ServiceSettings.EnableEmailInvitations {
		return nil, model.NewAppError("InviteNewUsersToTeam", "api.team.invite_members.disabled.app_error", nil, "", http.StatusNotImplemented)
	}

	user, team, channels, err := a.prepareInviteGuestsToChannels(teamId, guestsInvite, senderId)
	if err != nil {
		return nil, err
	}

	var inviteListWithErrors []*model.EmailInviteWithError
	var goodEmails []string
	for _, email := range guestsInvite.Emails {
		invite := &model.EmailInviteWithError{
			Email: email,
			Error: nil,
		}
		if !CheckEmailDomain(email, *a.Config().GuestAccountsSettings.RestrictCreationToDomains) {
			invite.Error = model.NewAppError("InviteNewUsersToTeam", "api.team.invite_members.invalid_email.app_error", map[string]interface{}{"Addresses": email}, "", http.StatusBadRequest)
		} else {
			goodEmails = append(goodEmails, email)
		}
		inviteListWithErrors = append(inviteListWithErrors, invite)
	}

	if len(goodEmails) > 0 {
		nameFormat := *a.Config().TeamSettings.TeammateNameDisplay
		a.SendGuestInviteEmails(team, channels, user.GetDisplayName(nameFormat), user.Id, goodEmails, a.GetSiteURL(), guestsInvite.Message)
	}

	return inviteListWithErrors, nil
}

func (a *App) InviteNewUsersToTeam(emailList []string, teamId, senderId string) *model.AppError {
	if !*a.Config().ServiceSettings.EnableEmailInvitations {
		return model.NewAppError("InviteNewUsersToTeam", "api.team.invite_members.disabled.app_error", nil, "", http.StatusNotImplemented)
	}

	if len(emailList) == 0 {
		err := model.NewAppError("InviteNewUsersToTeam", "api.team.invite_members.no_one.app_error", nil, "", http.StatusBadRequest)
		return err
	}

	user, team, err := a.prepareInviteNewUsersToTeam(teamId, senderId)
	if err != nil {
		return err
	}

	allowedDomains := a.getAllowedDomains(user, team)
	var invalidEmailList []string

	for _, email := range emailList {
		if !a.isEmailAddressAllowed(email, allowedDomains) {
			invalidEmailList = append(invalidEmailList, email)
		}
	}

	if len(invalidEmailList) > 0 {
		s := strings.Join(invalidEmailList, ", ")
		err := model.NewAppError("InviteNewUsersToTeam", "api.team.invite_members.invalid_email.app_error", map[string]interface{}{"Addresses": s}, "", http.StatusBadRequest)
		return err
	}

	nameFormat := *a.Config().TeamSettings.TeammateNameDisplay
	a.SendInviteEmails(team, user.GetDisplayName(nameFormat), user.Id, emailList, a.GetSiteURL())

	return nil
}

func (a *App) InviteGuestsToChannels(teamId string, guestsInvite *model.GuestsInvite, senderId string) *model.AppError {
	if !*a.Config().ServiceSettings.EnableEmailInvitations {
		return model.NewAppError("InviteNewUsersToTeam", "api.team.invite_members.disabled.app_error", nil, "", http.StatusNotImplemented)
	}

	user, team, channels, err := a.prepareInviteGuestsToChannels(teamId, guestsInvite, senderId)
	if err != nil {
		return err
	}

	var invalidEmailList []string
	for _, email := range guestsInvite.Emails {
		if !CheckEmailDomain(email, *a.Config().GuestAccountsSettings.RestrictCreationToDomains) {
			invalidEmailList = append(invalidEmailList, email)
		}
	}

	if len(invalidEmailList) > 0 {
		s := strings.Join(invalidEmailList, ", ")
		err := model.NewAppError("InviteGuestsToChannels", "api.team.invite_members.invalid_email.app_error", map[string]interface{}{"Addresses": s}, "", http.StatusBadRequest)
		return err
	}

	nameFormat := *a.Config().TeamSettings.TeammateNameDisplay
	a.SendGuestInviteEmails(team, channels, user.GetDisplayName(nameFormat), user.Id, guestsInvite.Emails, a.GetSiteURL(), guestsInvite.Message)

	return nil
}

func (a *App) FindTeamByName(name string) bool {
	if _, err := a.Srv().Store.Team().GetByName(name); err != nil {
		return false
	}
	return true
}

func (a *App) GetTeamsUnreadForUser(excludeTeamId string, userId string) ([]*model.TeamUnread, *model.AppError) {
	data, err := a.Srv().Store.Team().GetChannelUnreadsForAllTeams(excludeTeamId, userId)
	if err != nil {
		return nil, err
	}
	members := []*model.TeamUnread{}
	membersMap := make(map[string]*model.TeamUnread)

	unreads := func(cu *model.ChannelUnread, tu *model.TeamUnread) *model.TeamUnread {
		tu.MentionCount += cu.MentionCount

		if cu.NotifyProps[model.MARK_UNREAD_NOTIFY_PROP] != model.CHANNEL_MARK_UNREAD_MENTION {
			tu.MsgCount += cu.MsgCount
		}

		return tu
	}

	for i := range data {
		id := data[i].TeamId
		if mu, ok := membersMap[id]; ok {
			membersMap[id] = unreads(data[i], mu)
		} else {
			membersMap[id] = unreads(data[i], &model.TeamUnread{
				MsgCount:     0,
				MentionCount: 0,
				TeamId:       id,
			})
		}
	}

	for _, val := range membersMap {
		members = append(members, val)
	}

	return members, nil
}

func (a *App) PermanentDeleteTeamId(teamId string) *model.AppError {
	team, err := a.GetTeam(teamId)
	if err != nil {
		return err
	}

	return a.PermanentDeleteTeam(team)
}

func (a *App) PermanentDeleteTeam(team *model.Team) *model.AppError {
	team.DeleteAt = model.GetMillis()
	if _, err := a.Srv().Store.Team().Update(team); err != nil {
		return err
	}

	if channels, err := a.Srv().Store.Channel().GetTeamChannels(team.Id); err != nil {
		if err.Id != "store.sql_channel.get_channels.not_found.app_error" {
			return err
		}
	} else {
		for _, c := range *channels {
			a.PermanentDeleteChannel(c)
		}
	}

	if err := a.Srv().Store.Team().RemoveAllMembersByTeam(team.Id); err != nil {
		return err
	}

	if err := a.Srv().Store.Command().PermanentDeleteByTeam(team.Id); err != nil {
		return err
	}

	if err := a.Srv().Store.Team().PermanentDelete(team.Id); err != nil {
		return err
	}

	a.sendTeamEvent(team, model.WEBSOCKET_EVENT_DELETE_TEAM)

	return nil
}

func (a *App) SoftDeleteTeam(teamId string) *model.AppError {
	team, err := a.GetTeam(teamId)
	if err != nil {
		return err
	}

	team.DeleteAt = model.GetMillis()
	if team, err = a.Srv().Store.Team().Update(team); err != nil {
		return err
	}

	a.sendTeamEvent(team, model.WEBSOCKET_EVENT_DELETE_TEAM)

	return nil
}

func (a *App) RestoreTeam(teamId string) *model.AppError {
	team, err := a.GetTeam(teamId)
	if err != nil {
		return err
	}

	team.DeleteAt = 0
	if team, err = a.Srv().Store.Team().Update(team); err != nil {
		return err
	}

	a.sendTeamEvent(team, model.WEBSOCKET_EVENT_RESTORE_TEAM)
	return nil
}

func (a *App) GetTeamStats(teamId string, restrictions *model.ViewUsersRestrictions) (*model.TeamStats, *model.AppError) {
	tchan := make(chan store.StoreResult, 1)
	go func() {
		totalMemberCount, err := a.Srv().Store.Team().GetTotalMemberCount(teamId, restrictions)
		tchan <- store.StoreResult{Data: totalMemberCount, Err: err}
		close(tchan)
	}()
	achan := make(chan store.StoreResult, 1)
	go func() {
		memberCount, err := a.Srv().Store.Team().GetActiveMemberCount(teamId, restrictions)
		achan <- store.StoreResult{Data: memberCount, Err: err}
		close(achan)
	}()

	stats := &model.TeamStats{}
	stats.TeamId = teamId

	result := <-tchan
	if result.Err != nil {
		return nil, result.Err
	}
	stats.TotalMemberCount = result.Data.(int64)

	result = <-achan
	if result.Err != nil {
		return nil, result.Err
	}
	stats.ActiveMemberCount = result.Data.(int64)

	return stats, nil
}

func (a *App) GetTeamIdFromQuery(query url.Values) (string, *model.AppError) {
	tokenId := query.Get("t")
	inviteId := query.Get("id")

	if len(tokenId) > 0 {
		token, err := a.Srv().Store.Token().GetByToken(tokenId)
		if err != nil {
			return "", model.NewAppError("GetTeamIdFromQuery", "api.oauth.singup_with_oauth.invalid_link.app_error", nil, "", http.StatusBadRequest)
		}

		if token.Type != TOKEN_TYPE_TEAM_INVITATION {
			return "", model.NewAppError("GetTeamIdFromQuery", "api.oauth.singup_with_oauth.invalid_link.app_error", nil, "", http.StatusBadRequest)
		}

		if model.GetMillis()-token.CreateAt >= INVITATION_EXPIRY_TIME {
			a.DeleteToken(token)
			return "", model.NewAppError("GetTeamIdFromQuery", "api.oauth.singup_with_oauth.expired_link.app_error", nil, "", http.StatusBadRequest)
		}

		tokenData := model.MapFromJson(strings.NewReader(token.Extra))

		return tokenData["teamId"], nil
	}
	if len(inviteId) > 0 {
		team, err := a.Srv().Store.Team().GetByInviteId(inviteId)
		if err == nil {
			return team.Id, nil
		}
		// soft fail, so we still create user but don't auto-join team
		mlog.Error("error getting team by inviteId.", mlog.String("invite_id", inviteId), mlog.Err(err))
	}

	return "", nil
}

func (a *App) SanitizeTeam(session model.Session, team *model.Team) *model.Team {
	if a.SessionHasPermissionToTeam(session, team.Id, model.PERMISSION_MANAGE_TEAM) {
		return team
	}

	if a.SessionHasPermissionToTeam(session, team.Id, model.PERMISSION_INVITE_USER) {
		inviteId := team.InviteId
		team.Sanitize()
		team.InviteId = inviteId
		return team
	}

	team.Sanitize()

	return team
}

func (a *App) SanitizeTeams(session model.Session, teams []*model.Team) []*model.Team {
	for _, team := range teams {
		a.SanitizeTeam(session, team)
	}

	return teams
}

func (a *App) GetTeamIcon(team *model.Team) ([]byte, *model.AppError) {
	if len(*a.Config().FileSettings.DriverName) == 0 {
		return nil, model.NewAppError("GetTeamIcon", "api.team.get_team_icon.filesettings_no_driver.app_error", nil, "", http.StatusNotImplemented)
	}

	path := "teams/" + team.Id + "/teamIcon.png"
	data, err := a.ReadFile(path)
	if err != nil {
		return nil, model.NewAppError("GetTeamIcon", "api.team.get_team_icon.read_file.app_error", nil, err.Error(), http.StatusNotFound)
	}

	return data, nil
}

func (a *App) SetTeamIcon(teamId string, imageData *multipart.FileHeader) *model.AppError {
	file, err := imageData.Open()
	if err != nil {
		return model.NewAppError("SetTeamIcon", "api.team.set_team_icon.open.app_error", nil, err.Error(), http.StatusBadRequest)
	}
	defer file.Close()
	return a.SetTeamIconFromMultiPartFile(teamId, file)
}

func (a *App) SetTeamIconFromMultiPartFile(teamId string, file multipart.File) *model.AppError {
	team, getTeamErr := a.GetTeam(teamId)

	if getTeamErr != nil {
		return model.NewAppError("SetTeamIcon", "api.team.set_team_icon.get_team.app_error", nil, getTeamErr.Error(), http.StatusBadRequest)
	}

	if len(*a.Config().FileSettings.DriverName) == 0 {
		return model.NewAppError("setTeamIcon", "api.team.set_team_icon.storage.app_error", nil, "", http.StatusNotImplemented)
	}

	// Decode image config first to check dimensions before loading the whole thing into memory later on
	config, _, err := image.DecodeConfig(file)
	if err != nil {
		return model.NewAppError("SetTeamIcon", "api.team.set_team_icon.decode_config.app_error", nil, err.Error(), http.StatusBadRequest)
	}
	if config.Width*config.Height > model.MaxImageSize {
		return model.NewAppError("SetTeamIcon", "api.team.set_team_icon.too_large.app_error", nil, "", http.StatusBadRequest)
	}

	file.Seek(0, 0)

	return a.SetTeamIconFromFile(team, file)
}

func (a *App) SetTeamIconFromFile(team *model.Team, file io.Reader) *model.AppError {
	// Decode image into Image object
	img, _, err := image.Decode(file)
	if err != nil {
		return model.NewAppError("SetTeamIcon", "api.team.set_team_icon.decode.app_error", nil, err.Error(), http.StatusBadRequest)
	}

	orientation, _ := getImageOrientation(file)
	img = makeImageUpright(img, orientation)

	// Scale team icon
	teamIconWidthAndHeight := 128
	img = imaging.Fill(img, teamIconWidthAndHeight, teamIconWidthAndHeight, imaging.Center, imaging.Lanczos)

	buf := new(bytes.Buffer)
	err = png.Encode(buf, img)
	if err != nil {
		return model.NewAppError("SetTeamIcon", "api.team.set_team_icon.encode.app_error", nil, err.Error(), http.StatusInternalServerError)
	}

	path := "teams/" + team.Id + "/teamIcon.png"

	if _, err := a.WriteFile(buf, path); err != nil {
		return model.NewAppError("SetTeamIcon", "api.team.set_team_icon.write_file.app_error", nil, "", http.StatusInternalServerError)
	}

	curTime := model.GetMillis()

	if err := a.Srv().Store.Team().UpdateLastTeamIconUpdate(team.Id, curTime); err != nil {
		return model.NewAppError("SetTeamIcon", "api.team.team_icon.update.app_error", nil, err.Error(), http.StatusBadRequest)
	}

	// manually set time to avoid possible cluster inconsistencies
	team.LastTeamIconUpdate = curTime

	a.sendTeamEvent(team, model.WEBSOCKET_EVENT_UPDATE_TEAM)

	return nil
}

func (a *App) RemoveTeamIcon(teamId string) *model.AppError {
	team, err := a.GetTeam(teamId)
	if err != nil {
		return model.NewAppError("RemoveTeamIcon", "api.team.remove_team_icon.get_team.app_error", nil, err.Error(), http.StatusBadRequest)
	}

	if err := a.Srv().Store.Team().UpdateLastTeamIconUpdate(teamId, 0); err != nil {
		return model.NewAppError("RemoveTeamIcon", "api.team.team_icon.update.app_error", nil, err.Error(), http.StatusBadRequest)
	}

	team.LastTeamIconUpdate = 0

	a.sendTeamEvent(team, model.WEBSOCKET_EVENT_UPDATE_TEAM)

	return nil
}

func (a *App) InvalidateAllEmailInvites() *model.AppError {
	if err := a.Srv().Store.Token().RemoveAllTokensByType(TOKEN_TYPE_TEAM_INVITATION); err != nil {
		return model.NewAppError("InvalidateAllEmailInvites", "api.team.invalidate_all_email_invites.app_error", nil, err.Error(), http.StatusBadRequest)
	}
	if err := a.Srv().Store.Token().RemoveAllTokensByType(TOKEN_TYPE_GUEST_INVITATION); err != nil {
		return model.NewAppError("InvalidateAllEmailInvites", "api.team.invalidate_all_email_invites.app_error", nil, err.Error(), http.StatusBadRequest)
	}
	return nil
}

func (a *App) ClearTeamMembersCache(teamID string) {
	perPage := 100
	page := 0

	for {
		teamMembers, err := a.Srv().Store.Team().GetMembers(teamID, page, perPage, &model.ViewUsersRestrictions{})
		if err != nil {
			a.Log().Warn("error clearing cache for team members", mlog.String("team_id", teamID))
			break
		}

		for _, teamMember := range teamMembers {
			a.ClearSessionCacheForUser(teamMember.UserId)

			message := model.NewWebSocketEvent(model.WEBSOCKET_EVENT_MEMBERROLE_UPDATED, "", "", teamMember.UserId, nil)
			message.Add("member", teamMember.ToJson())
			a.Publish(message)
		}

		length := len(teamMembers)
		if length < perPage {
			break
		}

		page++
	}
}<|MERGE_RESOLUTION|>--- conflicted
+++ resolved
@@ -944,20 +944,7 @@
 		})
 	}
 
-<<<<<<< HEAD
-	if _, err := a.Srv.Store.User().UpdateUpdateAt(user.Id); err != nil {
-=======
-	esInterface := a.Elasticsearch()
-	if esInterface != nil && *a.Config().ElasticsearchSettings.EnableIndexing {
-		a.Srv().Go(func() {
-			if err := a.indexUser(user); err != nil {
-				mlog.Error("Encountered error indexing user", mlog.String("user_id", user.Id), mlog.Err(err))
-			}
-		})
-	}
-
 	if _, err := a.Srv().Store.User().UpdateUpdateAt(user.Id); err != nil {
->>>>>>> 53e07a68
 		return err
 	}
 
